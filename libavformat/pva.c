/*
 * TechnoTrend PVA (.pva) demuxer
 * Copyright (c) 2007, 2008 Ivo van Poorten
 *
 * This file is part of FFmpeg.
 *
 * FFmpeg is free software; you can redistribute it and/or
 * modify it under the terms of the GNU Lesser General Public
 * License as published by the Free Software Foundation; either
 * version 2.1 of the License, or (at your option) any later version.
 *
 * FFmpeg is distributed in the hope that it will be useful,
 * but WITHOUT ANY WARRANTY; without even the implied warranty of
 * MERCHANTABILITY or FITNESS FOR A PARTICULAR PURPOSE.  See the GNU
 * Lesser General Public License for more details.
 *
 * You should have received a copy of the GNU Lesser General Public
 * License along with FFmpeg; if not, write to the Free Software
 * Foundation, Inc., 51 Franklin Street, Fifth Floor, Boston, MA 02110-1301 USA
 */

#include "avformat.h"
#include "internal.h"
#include "mpeg.h"

#define PVA_MAX_PAYLOAD_LENGTH  0x17f8
#define PVA_VIDEO_PAYLOAD       0x01
#define PVA_AUDIO_PAYLOAD       0x02
#define PVA_MAGIC               (('A' << 8) + 'V')

typedef struct {
    int continue_pes;
} PVAContext;

static int pva_check(const uint8_t *p) {
    int length = AV_RB16(p + 6);
    if (AV_RB16(p) != PVA_MAGIC || !p[2] || p[2] > 2 || p[4] != 0x55 ||
        (p[5] & 0xe0) || length > PVA_MAX_PAYLOAD_LENGTH)
        return -1;
    return length + 8;
}

static int pva_probe(AVProbeData * pd) {
    const unsigned char *buf = pd->buf;
    int len = pva_check(buf);

<<<<<<< HEAD
    if (len < 0)
        return 0;

    if (pd->buf_size >= len + 8 &&
        pva_check(buf + len) >= 0)
        return AVPROBE_SCORE_MAX / 2;
=======
    if (AV_RB16(buf) == PVA_MAGIC && buf[2] && buf[2] < 3 && buf[4] == 0x55)
        return AVPROBE_SCORE_EXTENSION;
>>>>>>> e0f8be64

    return AVPROBE_SCORE_MAX / 4;
}

static int pva_read_header(AVFormatContext *s) {
    AVStream *st;

    if (!(st = avformat_new_stream(s, NULL)))
        return AVERROR(ENOMEM);
    st->codec->codec_type = AVMEDIA_TYPE_VIDEO;
    st->codec->codec_id   = AV_CODEC_ID_MPEG2VIDEO;
    st->need_parsing      = AVSTREAM_PARSE_FULL;
    avpriv_set_pts_info(st, 32, 1, 90000);
    av_add_index_entry(st, 0, 0, 0, 0, AVINDEX_KEYFRAME);

    if (!(st = avformat_new_stream(s, NULL)))
        return AVERROR(ENOMEM);
    st->codec->codec_type = AVMEDIA_TYPE_AUDIO;
    st->codec->codec_id   = AV_CODEC_ID_MP2;
    st->need_parsing      = AVSTREAM_PARSE_FULL;
    avpriv_set_pts_info(st, 33, 1, 90000);
    av_add_index_entry(st, 0, 0, 0, 0, AVINDEX_KEYFRAME);

    /* the parameters will be extracted from the compressed bitstream */
    return 0;
}

#define pva_log if (read_packet) av_log

static int read_part_of_packet(AVFormatContext *s, int64_t *pts,
                               int *len, int *strid, int read_packet) {
    AVIOContext *pb = s->pb;
    PVAContext *pvactx = s->priv_data;
    int syncword, streamid, reserved, flags, length, pts_flag;
    int64_t pva_pts = AV_NOPTS_VALUE, startpos;

recover:
    startpos = avio_tell(pb);

    syncword = avio_rb16(pb);
    streamid = avio_r8(pb);
    avio_r8(pb);               /* counter not used */
    reserved = avio_r8(pb);
    flags    = avio_r8(pb);
    length   = avio_rb16(pb);

    pts_flag = flags & 0x10;

    if (syncword != PVA_MAGIC) {
        pva_log(s, AV_LOG_ERROR, "invalid syncword\n");
        return AVERROR(EIO);
    }
    if (streamid != PVA_VIDEO_PAYLOAD && streamid != PVA_AUDIO_PAYLOAD) {
        pva_log(s, AV_LOG_ERROR, "invalid streamid\n");
        return AVERROR(EIO);
    }
    if (reserved != 0x55) {
        pva_log(s, AV_LOG_WARNING, "expected reserved byte to be 0x55\n");
    }
    if (length > PVA_MAX_PAYLOAD_LENGTH) {
        pva_log(s, AV_LOG_ERROR, "invalid payload length %u\n", length);
        return AVERROR(EIO);
    }

    if (streamid == PVA_VIDEO_PAYLOAD && pts_flag) {
        pva_pts = avio_rb32(pb);
        length -= 4;
    } else if (streamid == PVA_AUDIO_PAYLOAD) {
        /* PVA Audio Packets either start with a signaled PES packet or
         * are a continuation of the previous PES packet. New PES packets
         * always start at the beginning of a PVA Packet, never somewhere in
         * the middle. */
        if (!pvactx->continue_pes) {
            int pes_signal, pes_header_data_length, pes_packet_length,
                pes_flags;
            unsigned char pes_header_data[256];

            pes_signal             = avio_rb24(pb);
            avio_r8(pb);
            pes_packet_length      = avio_rb16(pb);
            pes_flags              = avio_rb16(pb);
            pes_header_data_length = avio_r8(pb);

            if (pes_signal != 1) {
                pva_log(s, AV_LOG_WARNING, "expected signaled PES packet, "
                                          "trying to recover\n");
                avio_skip(pb, length - 9);
                if (!read_packet)
                    return AVERROR(EIO);
                goto recover;
            }

            avio_read(pb, pes_header_data, pes_header_data_length);
            length -= 9 + pes_header_data_length;

            pes_packet_length -= 3 + pes_header_data_length;

            pvactx->continue_pes = pes_packet_length;

            if (pes_flags & 0x80 && (pes_header_data[0] & 0xf0) == 0x20)
                pva_pts = ff_parse_pes_pts(pes_header_data);
        }

        pvactx->continue_pes -= length;

        if (pvactx->continue_pes < 0) {
            pva_log(s, AV_LOG_WARNING, "audio data corruption\n");
            pvactx->continue_pes = 0;
        }
    }

    if (pva_pts != AV_NOPTS_VALUE)
        av_add_index_entry(s->streams[streamid-1], startpos, pva_pts, 0, 0, AVINDEX_KEYFRAME);

    *pts   = pva_pts;
    *len   = length;
    *strid = streamid;
    return 0;
}

static int pva_read_packet(AVFormatContext *s, AVPacket *pkt) {
    AVIOContext *pb = s->pb;
    int64_t pva_pts;
    int ret, length, streamid;

    if (read_part_of_packet(s, &pva_pts, &length, &streamid, 1) < 0 ||
       (ret = av_get_packet(pb, pkt, length)) <= 0)
        return AVERROR(EIO);

    pkt->stream_index = streamid - 1;
    pkt->pts = pva_pts;

    return ret;
}

static int64_t pva_read_timestamp(struct AVFormatContext *s, int stream_index,
                                          int64_t *pos, int64_t pos_limit) {
    AVIOContext *pb = s->pb;
    PVAContext *pvactx = s->priv_data;
    int length, streamid;
    int64_t res = AV_NOPTS_VALUE;

    pos_limit = FFMIN(*pos+PVA_MAX_PAYLOAD_LENGTH*8, (uint64_t)*pos+pos_limit);

    while (*pos < pos_limit) {
        res = AV_NOPTS_VALUE;
        avio_seek(pb, *pos, SEEK_SET);

        pvactx->continue_pes = 0;
        if (read_part_of_packet(s, &res, &length, &streamid, 0)) {
            (*pos)++;
            continue;
        }
        if (streamid - 1 != stream_index || res == AV_NOPTS_VALUE) {
            *pos = avio_tell(pb) + length;
            continue;
        }
        break;
    }

    pvactx->continue_pes = 0;
    return res;
}

AVInputFormat ff_pva_demuxer = {
    .name           = "pva",
    .long_name      = NULL_IF_CONFIG_SMALL("TechnoTrend PVA"),
    .priv_data_size = sizeof(PVAContext),
    .read_probe     = pva_probe,
    .read_header    = pva_read_header,
    .read_packet    = pva_read_packet,
    .read_timestamp = pva_read_timestamp,
};<|MERGE_RESOLUTION|>--- conflicted
+++ resolved
@@ -44,17 +44,12 @@
     const unsigned char *buf = pd->buf;
     int len = pva_check(buf);
 
-<<<<<<< HEAD
     if (len < 0)
         return 0;
 
     if (pd->buf_size >= len + 8 &&
         pva_check(buf + len) >= 0)
-        return AVPROBE_SCORE_MAX / 2;
-=======
-    if (AV_RB16(buf) == PVA_MAGIC && buf[2] && buf[2] < 3 && buf[4] == 0x55)
         return AVPROBE_SCORE_EXTENSION;
->>>>>>> e0f8be64
 
     return AVPROBE_SCORE_MAX / 4;
 }
