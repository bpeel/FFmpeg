/*
 * MOV, 3GP, MP4 muxer
 * Copyright (c) 2003 Thomas Raivio
 * Copyright (c) 2004 Gildas Bazin <gbazin at videolan dot org>
 * Copyright (c) 2009 Baptiste Coudurier <baptiste dot coudurier at gmail dot com>
 *
 * This file is part of FFmpeg.
 *
 * FFmpeg is free software; you can redistribute it and/or
 * modify it under the terms of the GNU Lesser General Public
 * License as published by the Free Software Foundation; either
 * version 2.1 of the License, or (at your option) any later version.
 *
 * FFmpeg is distributed in the hope that it will be useful,
 * but WITHOUT ANY WARRANTY; without even the implied warranty of
 * MERCHANTABILITY or FITNESS FOR A PARTICULAR PURPOSE.  See the GNU
 * Lesser General Public License for more details.
 *
 * You should have received a copy of the GNU Lesser General Public
 * License along with FFmpeg; if not, write to the Free Software
 * Foundation, Inc., 51 Franklin Street, Fifth Floor, Boston, MA 02110-1301 USA
 */

#include <stdint.h>
#include <inttypes.h>

#include "movenc.h"
#include "avformat.h"
#include "avio_internal.h"
#include "riff.h"
#include "avio.h"
#include "isom.h"
#include "avc.h"
#include "libavcodec/ac3_parser.h"
#include "libavcodec/get_bits.h"
#include "libavcodec/put_bits.h"
#include "libavcodec/vc1_common.h"
#include "libavcodec/raw.h"
#include "internal.h"
#include "libavutil/avstring.h"
#include "libavutil/intfloat.h"
#include "libavutil/mathematics.h"
#include "libavutil/libm.h"
#include "libavutil/opt.h"
#include "libavutil/dict.h"
#include "libavutil/pixdesc.h"
#include "libavutil/timecode.h"
#include "libavutil/color_utils.h"
#include "hevc.h"
#include "rtpenc.h"
#include "mov_chan.h"

static const AVOption options[] = {
    { "movflags", "MOV muxer flags", offsetof(MOVMuxContext, flags), AV_OPT_TYPE_FLAGS, {.i64 = 0}, INT_MIN, INT_MAX, AV_OPT_FLAG_ENCODING_PARAM, "movflags" },
    { "rtphint", "Add RTP hint tracks", 0, AV_OPT_TYPE_CONST, {.i64 = FF_MOV_FLAG_RTP_HINT}, INT_MIN, INT_MAX, AV_OPT_FLAG_ENCODING_PARAM, "movflags" },
    { "moov_size", "maximum moov size so it can be placed at the begin", offsetof(MOVMuxContext, reserved_moov_size), AV_OPT_TYPE_INT, {.i64 = 0}, 0, INT_MAX, AV_OPT_FLAG_ENCODING_PARAM, 0 },
    { "empty_moov", "Make the initial moov atom empty", 0, AV_OPT_TYPE_CONST, {.i64 = FF_MOV_FLAG_EMPTY_MOOV}, INT_MIN, INT_MAX, AV_OPT_FLAG_ENCODING_PARAM, "movflags" },
    { "frag_keyframe", "Fragment at video keyframes", 0, AV_OPT_TYPE_CONST, {.i64 = FF_MOV_FLAG_FRAG_KEYFRAME}, INT_MIN, INT_MAX, AV_OPT_FLAG_ENCODING_PARAM, "movflags" },
    { "separate_moof", "Write separate moof/mdat atoms for each track", 0, AV_OPT_TYPE_CONST, {.i64 = FF_MOV_FLAG_SEPARATE_MOOF}, INT_MIN, INT_MAX, AV_OPT_FLAG_ENCODING_PARAM, "movflags" },
    { "frag_custom", "Flush fragments on caller requests", 0, AV_OPT_TYPE_CONST, {.i64 = FF_MOV_FLAG_FRAG_CUSTOM}, INT_MIN, INT_MAX, AV_OPT_FLAG_ENCODING_PARAM, "movflags" },
    { "isml", "Create a live smooth streaming feed (for pushing to a publishing point)", 0, AV_OPT_TYPE_CONST, {.i64 = FF_MOV_FLAG_ISML}, INT_MIN, INT_MAX, AV_OPT_FLAG_ENCODING_PARAM, "movflags" },
    { "faststart", "Run a second pass to put the index (moov atom) at the beginning of the file", 0, AV_OPT_TYPE_CONST, {.i64 = FF_MOV_FLAG_FASTSTART}, INT_MIN, INT_MAX, AV_OPT_FLAG_ENCODING_PARAM, "movflags" },
    { "omit_tfhd_offset", "Omit the base data offset in tfhd atoms", 0, AV_OPT_TYPE_CONST, {.i64 = FF_MOV_FLAG_OMIT_TFHD_OFFSET}, INT_MIN, INT_MAX, AV_OPT_FLAG_ENCODING_PARAM, "movflags" },
    { "disable_chpl", "Disable Nero chapter atom", 0, AV_OPT_TYPE_CONST, {.i64 = FF_MOV_FLAG_DISABLE_CHPL}, INT_MIN, INT_MAX, AV_OPT_FLAG_ENCODING_PARAM, "movflags" },
    { "default_base_moof", "Set the default-base-is-moof flag in tfhd atoms", 0, AV_OPT_TYPE_CONST, {.i64 = FF_MOV_FLAG_DEFAULT_BASE_MOOF}, INT_MIN, INT_MAX, AV_OPT_FLAG_ENCODING_PARAM, "movflags" },
    { "dash", "Write DASH compatible fragmented MP4", 0, AV_OPT_TYPE_CONST, {.i64 = FF_MOV_FLAG_DASH}, INT_MIN, INT_MAX, AV_OPT_FLAG_ENCODING_PARAM, "movflags" },
    { "frag_discont", "Signal that the next fragment is discontinuous from earlier ones", 0, AV_OPT_TYPE_CONST, {.i64 = FF_MOV_FLAG_FRAG_DISCONT}, INT_MIN, INT_MAX, AV_OPT_FLAG_ENCODING_PARAM, "movflags" },
    { "delay_moov", "Delay writing the initial moov until the first fragment is cut, or until the first fragment flush", 0, AV_OPT_TYPE_CONST, {.i64 = FF_MOV_FLAG_DELAY_MOOV}, INT_MIN, INT_MAX, AV_OPT_FLAG_ENCODING_PARAM, "movflags" },
<<<<<<< HEAD
    { "write_colr", "Write colr atom (Experimental, may be renamed or changed, do not use from scripts)", 0, AV_OPT_TYPE_CONST, {.i64 = FF_MOV_FLAG_WRITE_COLR}, INT_MIN, INT_MAX, AV_OPT_FLAG_ENCODING_PARAM, "movflags" },
    { "write_gama", "Write deprecated gama atom", 0, AV_OPT_TYPE_CONST, {.i64 = FF_MOV_FLAG_WRITE_GAMA}, INT_MIN, INT_MAX, AV_OPT_FLAG_ENCODING_PARAM, "movflags" },
=======
    { "global_sidx", "Write a global sidx index at the start of the file", 0, AV_OPT_TYPE_CONST, {.i64 = FF_MOV_FLAG_GLOBAL_SIDX}, INT_MIN, INT_MAX, AV_OPT_FLAG_ENCODING_PARAM, "movflags" },
>>>>>>> 26ac22e5
    FF_RTP_FLAG_OPTS(MOVMuxContext, rtp_flags),
    { "skip_iods", "Skip writing iods atom.", offsetof(MOVMuxContext, iods_skip), AV_OPT_TYPE_INT, {.i64 = 1}, 0, 1, AV_OPT_FLAG_ENCODING_PARAM},
    { "iods_audio_profile", "iods audio profile atom.", offsetof(MOVMuxContext, iods_audio_profile), AV_OPT_TYPE_INT, {.i64 = -1}, -1, 255, AV_OPT_FLAG_ENCODING_PARAM},
    { "iods_video_profile", "iods video profile atom.", offsetof(MOVMuxContext, iods_video_profile), AV_OPT_TYPE_INT, {.i64 = -1}, -1, 255, AV_OPT_FLAG_ENCODING_PARAM},
    { "frag_duration", "Maximum fragment duration", offsetof(MOVMuxContext, max_fragment_duration), AV_OPT_TYPE_INT, {.i64 = 0}, 0, INT_MAX, AV_OPT_FLAG_ENCODING_PARAM},
    { "min_frag_duration", "Minimum fragment duration", offsetof(MOVMuxContext, min_fragment_duration), AV_OPT_TYPE_INT, {.i64 = 0}, 0, INT_MAX, AV_OPT_FLAG_ENCODING_PARAM},
    { "frag_size", "Maximum fragment size", offsetof(MOVMuxContext, max_fragment_size), AV_OPT_TYPE_INT, {.i64 = 0}, 0, INT_MAX, AV_OPT_FLAG_ENCODING_PARAM},
    { "ism_lookahead", "Number of lookahead entries for ISM files", offsetof(MOVMuxContext, ism_lookahead), AV_OPT_TYPE_INT, {.i64 = 0}, 0, INT_MAX, AV_OPT_FLAG_ENCODING_PARAM},
    { "video_track_timescale", "set timescale of all video tracks", offsetof(MOVMuxContext, video_track_timescale), AV_OPT_TYPE_INT, {.i64 = 0}, 0, INT_MAX, AV_OPT_FLAG_ENCODING_PARAM},
    { "brand",    "Override major brand", offsetof(MOVMuxContext, major_brand),   AV_OPT_TYPE_STRING, {.str = NULL}, .flags = AV_OPT_FLAG_ENCODING_PARAM },
    { "use_editlist", "use edit list", offsetof(MOVMuxContext, use_editlist), AV_OPT_TYPE_INT, {.i64 = -1}, -1, 1, AV_OPT_FLAG_ENCODING_PARAM},
    { "fragment_index", "Fragment number of the next fragment", offsetof(MOVMuxContext, fragments), AV_OPT_TYPE_INT, {.i64 = 1}, 1, INT_MAX, AV_OPT_FLAG_ENCODING_PARAM},
    { "mov_gamma", "gamma value for gama atom", offsetof(MOVMuxContext, gamma), AV_OPT_TYPE_FLOAT, {.dbl = 0.0 }, 0.0, 10, AV_OPT_FLAG_ENCODING_PARAM},
    { "frag_interleave", "Interleave samples within fragments (max number of consecutive samples, lower is tighter interleaving, but with more overhead)", offsetof(MOVMuxContext, frag_interleave), AV_OPT_TYPE_INT, {.i64 = 0}, 0, INT_MAX, AV_OPT_FLAG_ENCODING_PARAM },
    { NULL },
};

#define MOV_CLASS(flavor)\
static const AVClass flavor ## _muxer_class = {\
    .class_name = #flavor " muxer",\
    .item_name  = av_default_item_name,\
    .option     = options,\
    .version    = LIBAVUTIL_VERSION_INT,\
};

static int get_moov_size(AVFormatContext *s);

static int utf8len(const uint8_t *b)
{
    int len = 0;
    int val;
    while (*b) {
        GET_UTF8(val, *b++, return -1;)
        len++;
    }
    return len;
}

//FIXME support 64 bit variant with wide placeholders
static int64_t update_size(AVIOContext *pb, int64_t pos)
{
    int64_t curpos = avio_tell(pb);
    avio_seek(pb, pos, SEEK_SET);
    avio_wb32(pb, curpos - pos); /* rewrite size */
    avio_seek(pb, curpos, SEEK_SET);

    return curpos - pos;
}

static int co64_required(const MOVTrack *track)
{
    if (track->entry > 0 && track->cluster[track->entry - 1].pos + track->data_offset > UINT32_MAX)
        return 1;
    return 0;
}

/* Chunk offset atom */
static int mov_write_stco_tag(AVIOContext *pb, MOVTrack *track)
{
    int i;
    int mode64 = co64_required(track); // use 32 bit size variant if possible
    int64_t pos = avio_tell(pb);
    avio_wb32(pb, 0); /* size */
    if (mode64)
        ffio_wfourcc(pb, "co64");
    else
        ffio_wfourcc(pb, "stco");
    avio_wb32(pb, 0); /* version & flags */
    avio_wb32(pb, track->chunkCount); /* entry count */
    for (i = 0; i < track->entry; i++) {
        if (!track->cluster[i].chunkNum)
            continue;
        if (mode64 == 1)
            avio_wb64(pb, track->cluster[i].pos + track->data_offset);
        else
            avio_wb32(pb, track->cluster[i].pos + track->data_offset);
    }
    return update_size(pb, pos);
}

/* Sample size atom */
static int mov_write_stsz_tag(AVIOContext *pb, MOVTrack *track)
{
    int equalChunks = 1;
    int i, j, entries = 0, tst = -1, oldtst = -1;

    int64_t pos = avio_tell(pb);
    avio_wb32(pb, 0); /* size */
    ffio_wfourcc(pb, "stsz");
    avio_wb32(pb, 0); /* version & flags */

    for (i = 0; i < track->entry; i++) {
        tst = track->cluster[i].size / track->cluster[i].entries;
        if (oldtst != -1 && tst != oldtst)
            equalChunks = 0;
        oldtst = tst;
        entries += track->cluster[i].entries;
    }
    if (equalChunks && track->entry) {
        int sSize = track->entry ? track->cluster[0].size / track->cluster[0].entries : 0;
        sSize = FFMAX(1, sSize); // adpcm mono case could make sSize == 0
        avio_wb32(pb, sSize); // sample size
        avio_wb32(pb, entries); // sample count
    } else {
        avio_wb32(pb, 0); // sample size
        avio_wb32(pb, entries); // sample count
        for (i = 0; i < track->entry; i++) {
            for (j = 0; j < track->cluster[i].entries; j++) {
                avio_wb32(pb, track->cluster[i].size /
                          track->cluster[i].entries);
            }
        }
    }
    return update_size(pb, pos);
}

/* Sample to chunk atom */
static int mov_write_stsc_tag(AVIOContext *pb, MOVTrack *track)
{
    int index = 0, oldval = -1, i;
    int64_t entryPos, curpos;

    int64_t pos = avio_tell(pb);
    avio_wb32(pb, 0); /* size */
    ffio_wfourcc(pb, "stsc");
    avio_wb32(pb, 0); // version & flags
    entryPos = avio_tell(pb);
    avio_wb32(pb, track->chunkCount); // entry count
    for (i = 0; i < track->entry; i++) {
        if (oldval != track->cluster[i].samples_in_chunk && track->cluster[i].chunkNum) {
            avio_wb32(pb, track->cluster[i].chunkNum); // first chunk
            avio_wb32(pb, track->cluster[i].samples_in_chunk); // samples per chunk
            avio_wb32(pb, 0x1); // sample description index
            oldval = track->cluster[i].samples_in_chunk;
            index++;
        }
    }
    curpos = avio_tell(pb);
    avio_seek(pb, entryPos, SEEK_SET);
    avio_wb32(pb, index); // rewrite size
    avio_seek(pb, curpos, SEEK_SET);

    return update_size(pb, pos);
}

/* Sync sample atom */
static int mov_write_stss_tag(AVIOContext *pb, MOVTrack *track, uint32_t flag)
{
    int64_t curpos, entryPos;
    int i, index = 0;
    int64_t pos = avio_tell(pb);
    avio_wb32(pb, 0); // size
    ffio_wfourcc(pb, flag == MOV_SYNC_SAMPLE ? "stss" : "stps");
    avio_wb32(pb, 0); // version & flags
    entryPos = avio_tell(pb);
    avio_wb32(pb, track->entry); // entry count
    for (i = 0; i < track->entry; i++) {
        if (track->cluster[i].flags & flag) {
            avio_wb32(pb, i + 1);
            index++;
        }
    }
    curpos = avio_tell(pb);
    avio_seek(pb, entryPos, SEEK_SET);
    avio_wb32(pb, index); // rewrite size
    avio_seek(pb, curpos, SEEK_SET);
    return update_size(pb, pos);
}

static int mov_write_amr_tag(AVIOContext *pb, MOVTrack *track)
{
    avio_wb32(pb, 0x11); /* size */
    if (track->mode == MODE_MOV) ffio_wfourcc(pb, "samr");
    else                         ffio_wfourcc(pb, "damr");
    ffio_wfourcc(pb, "FFMP");
    avio_w8(pb, 0); /* decoder version */

    avio_wb16(pb, 0x81FF); /* Mode set (all modes for AMR_NB) */
    avio_w8(pb, 0x00); /* Mode change period (no restriction) */
    avio_w8(pb, 0x01); /* Frames per sample */
    return 0x11;
}

static int mov_write_ac3_tag(AVIOContext *pb, MOVTrack *track)
{
    GetBitContext gbc;
    PutBitContext pbc;
    uint8_t buf[3];
    int fscod, bsid, bsmod, acmod, lfeon, frmsizecod;

    if (track->vos_len < 7)
        return -1;

    avio_wb32(pb, 11);
    ffio_wfourcc(pb, "dac3");

    init_get_bits(&gbc, track->vos_data + 4, (track->vos_len - 4) * 8);
    fscod      = get_bits(&gbc, 2);
    frmsizecod = get_bits(&gbc, 6);
    bsid       = get_bits(&gbc, 5);
    bsmod      = get_bits(&gbc, 3);
    acmod      = get_bits(&gbc, 3);
    if (acmod == 2) {
        skip_bits(&gbc, 2); // dsurmod
    } else {
        if ((acmod & 1) && acmod != 1)
            skip_bits(&gbc, 2); // cmixlev
        if (acmod & 4)
            skip_bits(&gbc, 2); // surmixlev
    }
    lfeon = get_bits1(&gbc);

    init_put_bits(&pbc, buf, sizeof(buf));
    put_bits(&pbc, 2, fscod);
    put_bits(&pbc, 5, bsid);
    put_bits(&pbc, 3, bsmod);
    put_bits(&pbc, 3, acmod);
    put_bits(&pbc, 1, lfeon);
    put_bits(&pbc, 5, frmsizecod >> 1); // bit_rate_code
    put_bits(&pbc, 5, 0); // reserved

    flush_put_bits(&pbc);
    avio_write(pb, buf, sizeof(buf));

    return 11;
}

struct eac3_info {
    AVPacket pkt;
    uint8_t ec3_done;
    uint8_t num_blocks;

    /* Layout of the EC3SpecificBox */
    /* maximum bitrate */
    uint16_t data_rate;
    /* number of independent substreams */
    uint8_t  num_ind_sub;
    struct {
        /* sample rate code (see ff_ac3_sample_rate_tab) 2 bits */
        uint8_t fscod;
        /* bit stream identification 5 bits */
        uint8_t bsid;
        /* one bit reserved */
        /* audio service mixing (not supported yet) 1 bit */
        /* bit stream mode 3 bits */
        uint8_t bsmod;
        /* audio coding mode 3 bits */
        uint8_t acmod;
        /* sub woofer on 1 bit */
        uint8_t lfeon;
        /* 3 bits reserved */
        /* number of dependent substreams associated with this substream 4 bits */
        uint8_t num_dep_sub;
        /* channel locations of the dependent substream(s), if any, 9 bits */
        uint16_t chan_loc;
        /* if there is no dependent substream, then one bit reserved instead */
    } substream[1]; /* TODO: support 8 independent substreams */
};

#if CONFIG_AC3_PARSER
static int handle_eac3(MOVMuxContext *mov, AVPacket *pkt, MOVTrack *track)
{
    GetBitContext gbc;
    AC3HeaderInfo tmp, *hdr = &tmp;
    struct eac3_info *info;
    int num_blocks;

    if (!track->eac3_priv && !(track->eac3_priv = av_mallocz(sizeof(*info))))
        return AVERROR(ENOMEM);
    info = track->eac3_priv;

    init_get_bits(&gbc, pkt->data, pkt->size * 8);
    if (avpriv_ac3_parse_header2(&gbc, &hdr) < 0) {
        /* drop the packets until we see a good one */
        if (!track->entry) {
            av_log(mov, AV_LOG_WARNING, "Dropping invalid packet from start of the stream\n");
            return 0;
        }
        return AVERROR_INVALIDDATA;
    }

    info->data_rate = FFMAX(info->data_rate, hdr->bit_rate / 1000);
    num_blocks = hdr->num_blocks;

    if (!info->ec3_done) {
        /* AC-3 substream must be the first one */
        if (hdr->bitstream_id <= 10 && hdr->substreamid != 0)
            return AVERROR(EINVAL);

        /* this should always be the case, given that our AC-3 parser
         * concatenates dependent frames to their independent parent */
        if (hdr->frame_type == EAC3_FRAME_TYPE_INDEPENDENT) {
            /* substream ids must be incremental */
            if (hdr->substreamid > info->num_ind_sub + 1)
                return AVERROR(EINVAL);

            if (hdr->substreamid == info->num_ind_sub + 1) {
                //info->num_ind_sub++;
                avpriv_request_sample(track->enc, "Multiple independent substreams");
                return AVERROR_PATCHWELCOME;
            } else if (hdr->substreamid < info->num_ind_sub ||
                       hdr->substreamid == 0 && info->substream[0].bsid) {
                info->ec3_done = 1;
                goto concatenate;
            }
        }

        /* fill the info needed for the "dec3" atom */
        info->substream[hdr->substreamid].fscod = hdr->sr_code;
        info->substream[hdr->substreamid].bsid  = hdr->bitstream_id;
        info->substream[hdr->substreamid].bsmod = hdr->bitstream_mode;
        info->substream[hdr->substreamid].acmod = hdr->channel_mode;
        info->substream[hdr->substreamid].lfeon = hdr->lfe_on;

        /* Parse dependent substream(s), if any */
        if (pkt->size != hdr->frame_size) {
            int cumul_size = hdr->frame_size;
            int parent = hdr->substreamid;

            while (cumul_size != pkt->size) {
                int i;
                init_get_bits(&gbc, pkt->data + cumul_size, (pkt->size - cumul_size) * 8);
                if (avpriv_ac3_parse_header2(&gbc, &hdr) < 0)
                    return AVERROR_INVALIDDATA;
                if (hdr->frame_type != EAC3_FRAME_TYPE_DEPENDENT)
                    return AVERROR(EINVAL);
                cumul_size += hdr->frame_size;
                info->substream[parent].num_dep_sub++;

                /* header is parsed up to lfeon, but custom channel map may be needed */
                /* skip bsid */
                skip_bits(&gbc, 5);
                /* skip volume control params */
                for (i = 0; i < (hdr->channel_mode ? 1 : 2); i++) {
                    skip_bits(&gbc, 5); // skip dialog normalization
                    if (get_bits1(&gbc)) {
                        skip_bits(&gbc, 8); // skip compression gain word
                    }
                }
                /* get the dependent stream channel map, if exists */
                if (get_bits1(&gbc))
                    info->substream[parent].chan_loc |= (get_bits(&gbc, 16) >> 5) & 0x1f;
                else
                    info->substream[parent].chan_loc |= hdr->channel_mode;
            }
        }
    }

concatenate:
    if (!info->num_blocks && num_blocks == 6)
        return pkt->size;
    else if (info->num_blocks + num_blocks > 6)
        return AVERROR_INVALIDDATA;

    if (!info->num_blocks) {
        int ret;
        if ((ret = av_copy_packet(&info->pkt, pkt)) < 0)
            return ret;
        info->num_blocks = num_blocks;
        return 0;
    } else {
        int ret;
        if ((ret = av_grow_packet(&info->pkt, pkt->size)) < 0)
            return ret;
        memcpy(info->pkt.data + info->pkt.size - pkt->size, pkt->data, pkt->size);
        info->num_blocks += num_blocks;
        info->pkt.duration += pkt->duration;
        if ((ret = av_copy_packet_side_data(&info->pkt, pkt)) < 0)
            return ret;
        if (info->num_blocks != 6)
            return 0;
        av_free_packet(pkt);
        if ((ret = av_copy_packet(pkt, &info->pkt)) < 0)
            return ret;
        av_free_packet(&info->pkt);
        info->num_blocks = 0;
    }

    return pkt->size;
}
#endif

static int mov_write_eac3_tag(AVIOContext *pb, MOVTrack *track)
{
    PutBitContext pbc;
    uint8_t *buf;
    struct eac3_info *info;
    int size, i;

    if (!track->eac3_priv)
        return AVERROR(EINVAL);

    info = track->eac3_priv;
    size = 2 + 4 * (info->num_ind_sub + 1);
    buf = av_malloc(size);
    if (!buf) {
        size = AVERROR(ENOMEM);
        goto end;
    }

    init_put_bits(&pbc, buf, size);
    put_bits(&pbc, 13, info->data_rate);
    put_bits(&pbc,  3, info->num_ind_sub);
    for (i = 0; i <= info->num_ind_sub; i++) {
        put_bits(&pbc, 2, info->substream[i].fscod);
        put_bits(&pbc, 5, info->substream[i].bsid);
        put_bits(&pbc, 1, 0); /* reserved */
        put_bits(&pbc, 1, 0); /* asvc */
        put_bits(&pbc, 3, info->substream[i].bsmod);
        put_bits(&pbc, 3, info->substream[i].acmod);
        put_bits(&pbc, 1, info->substream[i].lfeon);
        put_bits(&pbc, 5, 0); /* reserved */
        put_bits(&pbc, 4, info->substream[i].num_dep_sub);
        if (!info->substream[i].num_dep_sub) {
            put_bits(&pbc, 1, 0); /* reserved */
            size--;
        } else {
            put_bits(&pbc, 9, info->substream[i].chan_loc);
        }
    }
    flush_put_bits(&pbc);

    avio_wb32(pb, size + 8);
    ffio_wfourcc(pb, "dec3");
    avio_write(pb, buf, size);

    av_free(buf);

end:
    av_free_packet(&info->pkt);
    av_freep(&track->eac3_priv);

    return size;
}

/**
 * This function writes extradata "as is".
 * Extradata must be formatted like a valid atom (with size and tag).
 */
static int mov_write_extradata_tag(AVIOContext *pb, MOVTrack *track)
{
    avio_write(pb, track->enc->extradata, track->enc->extradata_size);
    return track->enc->extradata_size;
}

static int mov_write_enda_tag(AVIOContext *pb)
{
    avio_wb32(pb, 10);
    ffio_wfourcc(pb, "enda");
    avio_wb16(pb, 1); /* little endian */
    return 10;
}

static int mov_write_enda_tag_be(AVIOContext *pb)
{
  avio_wb32(pb, 10);
  ffio_wfourcc(pb, "enda");
  avio_wb16(pb, 0); /* big endian */
  return 10;
}

static void put_descr(AVIOContext *pb, int tag, unsigned int size)
{
    int i = 3;
    avio_w8(pb, tag);
    for (; i > 0; i--)
        avio_w8(pb, (size >> (7 * i)) | 0x80);
    avio_w8(pb, size & 0x7F);
}

static unsigned compute_avg_bitrate(MOVTrack *track)
{
    uint64_t size = 0;
    int i;
    if (!track->track_duration)
        return 0;
    for (i = 0; i < track->entry; i++)
        size += track->cluster[i].size;
    return size * 8 * track->timescale / track->track_duration;
}

static int mov_write_esds_tag(AVIOContext *pb, MOVTrack *track) // Basic
{
    int64_t pos = avio_tell(pb);
    int decoder_specific_info_len = track->vos_len ? 5 + track->vos_len : 0;
    unsigned avg_bitrate;

    avio_wb32(pb, 0); // size
    ffio_wfourcc(pb, "esds");
    avio_wb32(pb, 0); // Version

    // ES descriptor
    put_descr(pb, 0x03, 3 + 5+13 + decoder_specific_info_len + 5+1);
    avio_wb16(pb, track->track_id);
    avio_w8(pb, 0x00); // flags (= no flags)

    // DecoderConfig descriptor
    put_descr(pb, 0x04, 13 + decoder_specific_info_len);

    // Object type indication
    if ((track->enc->codec_id == AV_CODEC_ID_MP2 ||
         track->enc->codec_id == AV_CODEC_ID_MP3) &&
        track->enc->sample_rate > 24000)
        avio_w8(pb, 0x6B); // 11172-3
    else
        avio_w8(pb, ff_codec_get_tag(ff_mp4_obj_type, track->enc->codec_id));

    // the following fields is made of 6 bits to identify the streamtype (4 for video, 5 for audio)
    // plus 1 bit to indicate upstream and 1 bit set to 1 (reserved)
    if (track->enc->codec_id == AV_CODEC_ID_DVD_SUBTITLE)
        avio_w8(pb, (0x38 << 2) | 1); // flags (= NeroSubpicStream)
    else if (track->enc->codec_type == AVMEDIA_TYPE_AUDIO)
        avio_w8(pb, 0x15); // flags (= Audiostream)
    else
        avio_w8(pb, 0x11); // flags (= Visualstream)

    avio_wb24(pb, track->enc->rc_buffer_size >> 3); // Buffersize DB

    avg_bitrate = compute_avg_bitrate(track);
    // maxbitrate (FIXME should be max rate in any 1 sec window)
    avio_wb32(pb, FFMAX3(track->enc->bit_rate, track->enc->rc_max_rate, avg_bitrate));
    avio_wb32(pb, avg_bitrate);

    if (track->vos_len) {
        // DecoderSpecific info descriptor
        put_descr(pb, 0x05, track->vos_len);
        avio_write(pb, track->vos_data, track->vos_len);
    }

    // SL descriptor
    put_descr(pb, 0x06, 1);
    avio_w8(pb, 0x02);
    return update_size(pb, pos);
}

static int mov_pcm_le_gt16(enum AVCodecID codec_id)
{
    return codec_id == AV_CODEC_ID_PCM_S24LE ||
           codec_id == AV_CODEC_ID_PCM_S32LE ||
           codec_id == AV_CODEC_ID_PCM_F32LE ||
           codec_id == AV_CODEC_ID_PCM_F64LE;
}

static int mov_pcm_be_gt16(enum AVCodecID codec_id)
{
    return codec_id == AV_CODEC_ID_PCM_S24BE ||
           codec_id == AV_CODEC_ID_PCM_S32BE ||
           codec_id == AV_CODEC_ID_PCM_F32BE ||
           codec_id == AV_CODEC_ID_PCM_F64BE;
}

static int mov_write_ms_tag(AVIOContext *pb, MOVTrack *track)
{
    int ret;
    int64_t pos = avio_tell(pb);
    avio_wb32(pb, 0);
    avio_wl32(pb, track->tag); // store it byteswapped
    track->enc->codec_tag = av_bswap16(track->tag >> 16);
    if ((ret = ff_put_wav_header(pb, track->enc, 0)) < 0)
        return ret;
    return update_size(pb, pos);
}

static int mov_write_wfex_tag(AVIOContext *pb, MOVTrack *track)
{
    int ret;
    int64_t pos = avio_tell(pb);
    avio_wb32(pb, 0);
    ffio_wfourcc(pb, "wfex");
    if ((ret = ff_put_wav_header(pb, track->enc, FF_PUT_WAV_HEADER_FORCE_WAVEFORMATEX)) < 0)
        return ret;
    return update_size(pb, pos);
}

static int mov_write_chan_tag(AVIOContext *pb, MOVTrack *track)
{
    uint32_t layout_tag, bitmap;
    int64_t pos = avio_tell(pb);

    layout_tag = ff_mov_get_channel_layout_tag(track->enc->codec_id,
                                               track->enc->channel_layout,
                                               &bitmap);
    if (!layout_tag) {
        av_log(track->enc, AV_LOG_WARNING, "not writing 'chan' tag due to "
               "lack of channel information\n");
        return 0;
    }

    if (track->multichannel_as_mono)
        return 0;

    avio_wb32(pb, 0);           // Size
    ffio_wfourcc(pb, "chan");   // Type
    avio_w8(pb, 0);             // Version
    avio_wb24(pb, 0);           // Flags
    avio_wb32(pb, layout_tag);  // mChannelLayoutTag
    avio_wb32(pb, bitmap);      // mChannelBitmap
    avio_wb32(pb, 0);           // mNumberChannelDescriptions

    return update_size(pb, pos);
}

static int mov_write_wave_tag(AVIOContext *pb, MOVTrack *track)
{
    int64_t pos = avio_tell(pb);

    avio_wb32(pb, 0);     /* size */
    ffio_wfourcc(pb, "wave");

    if (track->enc->codec_id != AV_CODEC_ID_QDM2) {
    avio_wb32(pb, 12);    /* size */
    ffio_wfourcc(pb, "frma");
    avio_wl32(pb, track->tag);
    }

    if (track->enc->codec_id == AV_CODEC_ID_AAC) {
        /* useless atom needed by mplayer, ipod, not needed by quicktime */
        avio_wb32(pb, 12); /* size */
        ffio_wfourcc(pb, "mp4a");
        avio_wb32(pb, 0);
        mov_write_esds_tag(pb, track);
    } else if (mov_pcm_le_gt16(track->enc->codec_id))  {
      mov_write_enda_tag(pb);
    } else if (mov_pcm_be_gt16(track->enc->codec_id))  {
      mov_write_enda_tag_be(pb);
    } else if (track->enc->codec_id == AV_CODEC_ID_AMR_NB) {
        mov_write_amr_tag(pb, track);
    } else if (track->enc->codec_id == AV_CODEC_ID_AC3) {
        mov_write_ac3_tag(pb, track);
    } else if (track->enc->codec_id == AV_CODEC_ID_EAC3) {
        mov_write_eac3_tag(pb, track);
    } else if (track->enc->codec_id == AV_CODEC_ID_ALAC ||
               track->enc->codec_id == AV_CODEC_ID_QDM2) {
        mov_write_extradata_tag(pb, track);
    } else if (track->enc->codec_id == AV_CODEC_ID_ADPCM_MS ||
               track->enc->codec_id == AV_CODEC_ID_ADPCM_IMA_WAV) {
        mov_write_ms_tag(pb, track);
    }

    avio_wb32(pb, 8);     /* size */
    avio_wb32(pb, 0);     /* null tag */

    return update_size(pb, pos);
}

static int mov_write_dvc1_structs(MOVTrack *track, uint8_t *buf)
{
    uint8_t *unescaped;
    const uint8_t *start, *next, *end = track->vos_data + track->vos_len;
    int unescaped_size, seq_found = 0;
    int level = 0, interlace = 0;
    int packet_seq   = track->vc1_info.packet_seq;
    int packet_entry = track->vc1_info.packet_entry;
    int slices       = track->vc1_info.slices;
    PutBitContext pbc;

    if (track->start_dts == AV_NOPTS_VALUE) {
        /* No packets written yet, vc1_info isn't authoritative yet. */
        /* Assume inline sequence and entry headers. */
        packet_seq = packet_entry = 1;
        av_log(NULL, AV_LOG_WARNING,
               "moov atom written before any packets, unable to write correct "
               "dvc1 atom. Set the delay_moov flag to fix this.\n");
    }

    unescaped = av_mallocz(track->vos_len + AV_INPUT_BUFFER_PADDING_SIZE);
    if (!unescaped)
        return AVERROR(ENOMEM);
    start = find_next_marker(track->vos_data, end);
    for (next = start; next < end; start = next) {
        GetBitContext gb;
        int size;
        next = find_next_marker(start + 4, end);
        size = next - start - 4;
        if (size <= 0)
            continue;
        unescaped_size = vc1_unescape_buffer(start + 4, size, unescaped);
        init_get_bits(&gb, unescaped, 8 * unescaped_size);
        if (AV_RB32(start) == VC1_CODE_SEQHDR) {
            int profile = get_bits(&gb, 2);
            if (profile != PROFILE_ADVANCED) {
                av_free(unescaped);
                return AVERROR(ENOSYS);
            }
            seq_found = 1;
            level = get_bits(&gb, 3);
            /* chromaformat, frmrtq_postproc, bitrtq_postproc, postprocflag,
             * width, height */
            skip_bits_long(&gb, 2 + 3 + 5 + 1 + 2*12);
            skip_bits(&gb, 1); /* broadcast */
            interlace = get_bits1(&gb);
            skip_bits(&gb, 4); /* tfcntrflag, finterpflag, reserved, psf */
        }
    }
    if (!seq_found) {
        av_free(unescaped);
        return AVERROR(ENOSYS);
    }

    init_put_bits(&pbc, buf, 7);
    /* VC1DecSpecStruc */
    put_bits(&pbc, 4, 12); /* profile - advanced */
    put_bits(&pbc, 3, level);
    put_bits(&pbc, 1, 0); /* reserved */
    /* VC1AdvDecSpecStruc */
    put_bits(&pbc, 3, level);
    put_bits(&pbc, 1, 0); /* cbr */
    put_bits(&pbc, 6, 0); /* reserved */
    put_bits(&pbc, 1, !interlace); /* no interlace */
    put_bits(&pbc, 1, !packet_seq); /* no multiple seq */
    put_bits(&pbc, 1, !packet_entry); /* no multiple entry */
    put_bits(&pbc, 1, !slices); /* no slice code */
    put_bits(&pbc, 1, 0); /* no bframe */
    put_bits(&pbc, 1, 0); /* reserved */

    /* framerate */
    if (track->st->avg_frame_rate.num > 0 && track->st->avg_frame_rate.den > 0)
        put_bits32(&pbc, track->st->avg_frame_rate.num / track->st->avg_frame_rate.den);
    else
        put_bits32(&pbc, 0xffffffff);

    flush_put_bits(&pbc);

    av_free(unescaped);

    return 0;
}

static int mov_write_dvc1_tag(AVIOContext *pb, MOVTrack *track)
{
    uint8_t buf[7] = { 0 };
    int ret;

    if ((ret = mov_write_dvc1_structs(track, buf)) < 0)
        return ret;

    avio_wb32(pb, track->vos_len + 8 + sizeof(buf));
    ffio_wfourcc(pb, "dvc1");
    avio_write(pb, buf, sizeof(buf));
    avio_write(pb, track->vos_data, track->vos_len);

    return 0;
}

static int mov_write_glbl_tag(AVIOContext *pb, MOVTrack *track)
{
    avio_wb32(pb, track->vos_len + 8);
    ffio_wfourcc(pb, "glbl");
    avio_write(pb, track->vos_data, track->vos_len);
    return 8 + track->vos_len;
}

/**
 * Compute flags for 'lpcm' tag.
 * See CoreAudioTypes and AudioStreamBasicDescription at Apple.
 */
static int mov_get_lpcm_flags(enum AVCodecID codec_id)
{
    switch (codec_id) {
    case AV_CODEC_ID_PCM_F32BE:
    case AV_CODEC_ID_PCM_F64BE:
        return 11;
    case AV_CODEC_ID_PCM_F32LE:
    case AV_CODEC_ID_PCM_F64LE:
        return 9;
    case AV_CODEC_ID_PCM_U8:
        return 10;
    case AV_CODEC_ID_PCM_S16BE:
    case AV_CODEC_ID_PCM_S24BE:
    case AV_CODEC_ID_PCM_S32BE:
        return 14;
    case AV_CODEC_ID_PCM_S8:
    case AV_CODEC_ID_PCM_S16LE:
    case AV_CODEC_ID_PCM_S24LE:
    case AV_CODEC_ID_PCM_S32LE:
        return 12;
    default:
        return 0;
    }
}

static int get_cluster_duration(MOVTrack *track, int cluster_idx)
{
    int64_t next_dts;

    if (cluster_idx >= track->entry)
        return 0;

    if (cluster_idx + 1 == track->entry)
        next_dts = track->track_duration + track->start_dts;
    else
        next_dts = track->cluster[cluster_idx + 1].dts;

    next_dts -= track->cluster[cluster_idx].dts;

    av_assert0(next_dts >= 0);
    av_assert0(next_dts <= INT_MAX);

    return next_dts;
}

static int get_samples_per_packet(MOVTrack *track)
{
    int i, first_duration;

// return track->enc->frame_size;

    /* use 1 for raw PCM */
    if (!track->audio_vbr)
        return 1;

    /* check to see if duration is constant for all clusters */
    if (!track->entry)
        return 0;
    first_duration = get_cluster_duration(track, 0);
    for (i = 1; i < track->entry; i++) {
        if (get_cluster_duration(track, i) != first_duration)
            return 0;
    }
    return first_duration;
}

static int mov_write_audio_tag(AVIOContext *pb, MOVTrack *track)
{
    int64_t pos = avio_tell(pb);
    int version = 0;
    uint32_t tag = track->tag;

    if (track->mode == MODE_MOV) {
        if (track->timescale > UINT16_MAX) {
            if (mov_get_lpcm_flags(track->enc->codec_id))
                tag = AV_RL32("lpcm");
            version = 2;
        } else if (track->audio_vbr || mov_pcm_le_gt16(track->enc->codec_id) ||
                   mov_pcm_be_gt16(track->enc->codec_id) ||
                   track->enc->codec_id == AV_CODEC_ID_ADPCM_MS ||
                   track->enc->codec_id == AV_CODEC_ID_ADPCM_IMA_WAV ||
                   track->enc->codec_id == AV_CODEC_ID_QDM2) {
            version = 1;
        }
    }

    avio_wb32(pb, 0); /* size */
    avio_wl32(pb, tag); // store it byteswapped
    avio_wb32(pb, 0); /* Reserved */
    avio_wb16(pb, 0); /* Reserved */
    avio_wb16(pb, 1); /* Data-reference index, XXX  == 1 */

    /* SoundDescription */
    avio_wb16(pb, version); /* Version */
    avio_wb16(pb, 0); /* Revision level */
    avio_wb32(pb, 0); /* Reserved */

    if (version == 2) {
        avio_wb16(pb, 3);
        avio_wb16(pb, 16);
        avio_wb16(pb, 0xfffe);
        avio_wb16(pb, 0);
        avio_wb32(pb, 0x00010000);
        avio_wb32(pb, 72);
        avio_wb64(pb, av_double2int(track->enc->sample_rate));
        avio_wb32(pb, track->enc->channels);
        avio_wb32(pb, 0x7F000000);
        avio_wb32(pb, av_get_bits_per_sample(track->enc->codec_id));
        avio_wb32(pb, mov_get_lpcm_flags(track->enc->codec_id));
        avio_wb32(pb, track->sample_size);
        avio_wb32(pb, get_samples_per_packet(track));
    } else {
        if (track->mode == MODE_MOV) {
            avio_wb16(pb, track->enc->channels);
            if (track->enc->codec_id == AV_CODEC_ID_PCM_U8 ||
                track->enc->codec_id == AV_CODEC_ID_PCM_S8)
                avio_wb16(pb, 8); /* bits per sample */
            else if (track->enc->codec_id == AV_CODEC_ID_ADPCM_G726)
                avio_wb16(pb, track->enc->bits_per_coded_sample);
            else
                avio_wb16(pb, 16);
            avio_wb16(pb, track->audio_vbr ? -2 : 0); /* compression ID */
        } else { /* reserved for mp4/3gp */
            avio_wb16(pb, 2);
            avio_wb16(pb, 16);
            avio_wb16(pb, 0);
        }

        avio_wb16(pb, 0); /* packet size (= 0) */
        avio_wb16(pb, track->enc->sample_rate <= UINT16_MAX ?
                      track->enc->sample_rate : 0);
        avio_wb16(pb, 0); /* Reserved */
    }

    if (version == 1) { /* SoundDescription V1 extended info */
        if (mov_pcm_le_gt16(track->enc->codec_id) ||
            mov_pcm_be_gt16(track->enc->codec_id))
            avio_wb32(pb, 1); /*  must be 1 for  uncompressed formats */
        else
            avio_wb32(pb, track->enc->frame_size); /* Samples per packet */
        avio_wb32(pb, track->sample_size / track->enc->channels); /* Bytes per packet */
        avio_wb32(pb, track->sample_size); /* Bytes per frame */
        avio_wb32(pb, 2); /* Bytes per sample */
    }

    if (track->mode == MODE_MOV &&
        (track->enc->codec_id == AV_CODEC_ID_AAC           ||
         track->enc->codec_id == AV_CODEC_ID_AC3           ||
         track->enc->codec_id == AV_CODEC_ID_EAC3          ||
         track->enc->codec_id == AV_CODEC_ID_AMR_NB        ||
         track->enc->codec_id == AV_CODEC_ID_ALAC          ||
         track->enc->codec_id == AV_CODEC_ID_ADPCM_MS      ||
         track->enc->codec_id == AV_CODEC_ID_ADPCM_IMA_WAV ||
         track->enc->codec_id == AV_CODEC_ID_QDM2          ||
         (mov_pcm_le_gt16(track->enc->codec_id) && version==1) ||
         (mov_pcm_be_gt16(track->enc->codec_id) && version==1)))
        mov_write_wave_tag(pb, track);
    else if (track->tag == MKTAG('m','p','4','a'))
        mov_write_esds_tag(pb, track);
    else if (track->enc->codec_id == AV_CODEC_ID_AMR_NB)
        mov_write_amr_tag(pb, track);
    else if (track->enc->codec_id == AV_CODEC_ID_AC3)
        mov_write_ac3_tag(pb, track);
    else if (track->enc->codec_id == AV_CODEC_ID_EAC3)
        mov_write_eac3_tag(pb, track);
    else if (track->enc->codec_id == AV_CODEC_ID_ALAC)
        mov_write_extradata_tag(pb, track);
    else if (track->enc->codec_id == AV_CODEC_ID_WMAPRO)
        mov_write_wfex_tag(pb, track);
    else if (track->vos_len > 0)
        mov_write_glbl_tag(pb, track);

    if (track->mode == MODE_MOV && track->enc->codec_type == AVMEDIA_TYPE_AUDIO)
        mov_write_chan_tag(pb, track);

    return update_size(pb, pos);
}

static int mov_write_d263_tag(AVIOContext *pb)
{
    avio_wb32(pb, 0xf); /* size */
    ffio_wfourcc(pb, "d263");
    ffio_wfourcc(pb, "FFMP");
    avio_w8(pb, 0); /* decoder version */
    /* FIXME use AVCodecContext level/profile, when encoder will set values */
    avio_w8(pb, 0xa); /* level */
    avio_w8(pb, 0); /* profile */
    return 0xf;
}

static int mov_write_avcc_tag(AVIOContext *pb, MOVTrack *track)
{
    int64_t pos = avio_tell(pb);

    avio_wb32(pb, 0);
    ffio_wfourcc(pb, "avcC");
    ff_isom_write_avcc(pb, track->vos_data, track->vos_len);
    return update_size(pb, pos);
}

static int mov_write_hvcc_tag(AVIOContext *pb, MOVTrack *track)
{
    int64_t pos = avio_tell(pb);

    avio_wb32(pb, 0);
    ffio_wfourcc(pb, "hvcC");
    ff_isom_write_hvcc(pb, track->vos_data, track->vos_len, 0);
    return update_size(pb, pos);
}

/* also used by all avid codecs (dv, imx, meridien) and their variants */
static int mov_write_avid_tag(AVIOContext *pb, MOVTrack *track)
{
    int i;
    int interlaced;
    int cid;

    if (track->vos_data && track->vos_len > 0x29) {
        if (track->vos_data[0] == 0x00 &&
            track->vos_data[1] == 0x00 &&
            track->vos_data[2] == 0x02 &&
            track->vos_data[3] == 0x80 &&
            (track->vos_data[4] == 0x01 || track->vos_data[4] == 0x02)) {
            /* looks like a DNxHD bit stream */
            interlaced = (track->vos_data[5] & 2);
            cid = AV_RB32(track->vos_data + 0x28);
        } else {
            av_log(NULL, AV_LOG_WARNING, "Could not locate DNxHD bit stream in vos_data\n");
            return 0;
        }
    } else {
        av_log(NULL, AV_LOG_WARNING, "Could not locate DNxHD bit stream, vos_data too small\n");
        return 0;
    }

    avio_wb32(pb, 24); /* size */
    ffio_wfourcc(pb, "ACLR");
    ffio_wfourcc(pb, "ACLR");
    ffio_wfourcc(pb, "0001");
    if (track->enc->color_range == AVCOL_RANGE_MPEG || /* Legal range (16-235) */
        track->enc->color_range == AVCOL_RANGE_UNSPECIFIED) {
        avio_wb32(pb, 1); /* Corresponds to 709 in official encoder */
    } else { /* Full range (0-255) */
        avio_wb32(pb, 2); /* Corresponds to RGB in official encoder */
    }
    avio_wb32(pb, 0); /* unknown */

    avio_wb32(pb, 24); /* size */
    ffio_wfourcc(pb, "APRG");
    ffio_wfourcc(pb, "APRG");
    ffio_wfourcc(pb, "0001");
    avio_wb32(pb, 1); /* unknown */
    avio_wb32(pb, 0); /* unknown */

    avio_wb32(pb, 120); /* size */
    ffio_wfourcc(pb, "ARES");
    ffio_wfourcc(pb, "ARES");
    ffio_wfourcc(pb, "0001");
    avio_wb32(pb, cid); /* dnxhd cid, some id ? */
    avio_wb32(pb, track->enc->width);
    /* values below are based on samples created with quicktime and avid codecs */
    if (interlaced) {
        avio_wb32(pb, track->enc->height / 2);
        avio_wb32(pb, 2); /* unknown */
        avio_wb32(pb, 0); /* unknown */
        avio_wb32(pb, 4); /* unknown */
    } else {
        avio_wb32(pb, track->enc->height);
        avio_wb32(pb, 1); /* unknown */
        avio_wb32(pb, 0); /* unknown */
        if (track->enc->height == 1080)
            avio_wb32(pb, 5); /* unknown */
        else
            avio_wb32(pb, 6); /* unknown */
    }
    /* padding */
    for (i = 0; i < 10; i++)
        avio_wb64(pb, 0);

    return 0;
}

static int mov_write_dpxe_tag(AVIOContext *pb, MOVTrack *track)
{
    avio_wb32(pb, 12);
    ffio_wfourcc(pb, "DpxE");
    if (track->enc->extradata_size >= 12 &&
        !memcmp(&track->enc->extradata[4], "DpxE", 4)) {
        avio_wb32(pb, track->enc->extradata[11]);
    } else {
        avio_wb32(pb, 1);
    }
    return 0;
}

static int mp4_get_codec_tag(AVFormatContext *s, MOVTrack *track)
{
    int tag = track->enc->codec_tag;

    if (!ff_codec_get_tag(ff_mp4_obj_type, track->enc->codec_id))
        return 0;

    if      (track->enc->codec_id == AV_CODEC_ID_H264)      tag = MKTAG('a','v','c','1');
    else if (track->enc->codec_id == AV_CODEC_ID_HEVC)      tag = MKTAG('h','e','v','1');
    else if (track->enc->codec_id == AV_CODEC_ID_AC3)       tag = MKTAG('a','c','-','3');
    else if (track->enc->codec_id == AV_CODEC_ID_EAC3)      tag = MKTAG('e','c','-','3');
    else if (track->enc->codec_id == AV_CODEC_ID_DIRAC)     tag = MKTAG('d','r','a','c');
    else if (track->enc->codec_id == AV_CODEC_ID_MOV_TEXT)  tag = MKTAG('t','x','3','g');
    else if (track->enc->codec_id == AV_CODEC_ID_VC1)       tag = MKTAG('v','c','-','1');
    else if (track->enc->codec_type == AVMEDIA_TYPE_VIDEO)  tag = MKTAG('m','p','4','v');
    else if (track->enc->codec_type == AVMEDIA_TYPE_AUDIO)  tag = MKTAG('m','p','4','a');
    else if (track->enc->codec_id == AV_CODEC_ID_DVD_SUBTITLE)  tag = MKTAG('m','p','4','s');

    return tag;
}

static const AVCodecTag codec_ipod_tags[] = {
    { AV_CODEC_ID_H264,     MKTAG('a','v','c','1') },
    { AV_CODEC_ID_MPEG4,    MKTAG('m','p','4','v') },
    { AV_CODEC_ID_AAC,      MKTAG('m','p','4','a') },
    { AV_CODEC_ID_ALAC,     MKTAG('a','l','a','c') },
    { AV_CODEC_ID_AC3,      MKTAG('a','c','-','3') },
    { AV_CODEC_ID_MOV_TEXT, MKTAG('t','x','3','g') },
    { AV_CODEC_ID_MOV_TEXT, MKTAG('t','e','x','t') },
    { AV_CODEC_ID_NONE, 0 },
};

static int ipod_get_codec_tag(AVFormatContext *s, MOVTrack *track)
{
    int tag = track->enc->codec_tag;

    // keep original tag for subs, ipod supports both formats
    if (!(track->enc->codec_type == AVMEDIA_TYPE_SUBTITLE &&
          (tag == MKTAG('t', 'x', '3', 'g') ||
           tag == MKTAG('t', 'e', 'x', 't'))))
        tag = ff_codec_get_tag(codec_ipod_tags, track->enc->codec_id);

    if (!av_match_ext(s->filename, "m4a") &&
        !av_match_ext(s->filename, "m4b") &&
        !av_match_ext(s->filename, "m4v"))
        av_log(s, AV_LOG_WARNING, "Warning, extension is not .m4a, .m4v nor  .m4b "
               "Quicktime/Ipod might not play the file\n");

    return tag;
}

static int mov_get_dv_codec_tag(AVFormatContext *s, MOVTrack *track)
{
    int tag;

    if (track->enc->width == 720) { /* SD */
        if (track->enc->height == 480) { /* NTSC */
            if  (track->enc->pix_fmt == AV_PIX_FMT_YUV422P) tag = MKTAG('d','v','5','n');
            else                                            tag = MKTAG('d','v','c',' ');
       }else if (track->enc->pix_fmt == AV_PIX_FMT_YUV422P) tag = MKTAG('d','v','5','p');
        else if (track->enc->pix_fmt == AV_PIX_FMT_YUV420P) tag = MKTAG('d','v','c','p');
        else                                                tag = MKTAG('d','v','p','p');
    } else if (track->enc->height == 720) { /* HD 720 line */
        if  (track->st->time_base.den == 50)                tag = MKTAG('d','v','h','q');
        else                                                tag = MKTAG('d','v','h','p');
    } else if (track->enc->height == 1080) { /* HD 1080 line */
        if  (track->st->time_base.den == 25)                tag = MKTAG('d','v','h','5');
        else                                                tag = MKTAG('d','v','h','6');
    } else {
        av_log(s, AV_LOG_ERROR, "unsupported height for dv codec\n");
        return 0;
    }

    return tag;
}

static AVRational find_fps(AVFormatContext *s, AVStream *st)
{
    AVRational rate = {st->codec->time_base.den, st->codec->time_base.num};
    /* if the codec time base makes no sense, try to fallback on stream frame rate */
    if (av_timecode_check_frame_rate(rate) < 0) {
        av_log(s, AV_LOG_DEBUG, "timecode: tbc=%d/%d invalid, fallback on %d/%d\n",
               rate.num, rate.den, st->avg_frame_rate.num, st->avg_frame_rate.den);
        rate = st->avg_frame_rate;
    }

    return rate;
}

static int mov_get_mpeg2_xdcam_codec_tag(AVFormatContext *s, MOVTrack *track)
{
    int tag = track->enc->codec_tag;
    int interlaced = track->enc->field_order > AV_FIELD_PROGRESSIVE;
    AVStream *st = track->st;
    int rate = av_q2d(find_fps(s, st));

    if (!tag)
        tag = MKTAG('m', '2', 'v', '1'); //fallback tag

    if (track->enc->pix_fmt == AV_PIX_FMT_YUV420P) {
        if (track->enc->width == 1280 && track->enc->height == 720) {
            if (!interlaced) {
                if      (rate == 24) tag = MKTAG('x','d','v','4');
                else if (rate == 25) tag = MKTAG('x','d','v','5');
                else if (rate == 30) tag = MKTAG('x','d','v','1');
                else if (rate == 50) tag = MKTAG('x','d','v','a');
                else if (rate == 60) tag = MKTAG('x','d','v','9');
            }
        } else if (track->enc->width == 1440 && track->enc->height == 1080) {
            if (!interlaced) {
                if      (rate == 24) tag = MKTAG('x','d','v','6');
                else if (rate == 25) tag = MKTAG('x','d','v','7');
                else if (rate == 30) tag = MKTAG('x','d','v','8');
            } else {
                if      (rate == 25) tag = MKTAG('x','d','v','3');
                else if (rate == 30) tag = MKTAG('x','d','v','2');
            }
        } else if (track->enc->width == 1920 && track->enc->height == 1080) {
            if (!interlaced) {
                if      (rate == 24) tag = MKTAG('x','d','v','d');
                else if (rate == 25) tag = MKTAG('x','d','v','e');
                else if (rate == 30) tag = MKTAG('x','d','v','f');
            } else {
                if      (rate == 25) tag = MKTAG('x','d','v','c');
                else if (rate == 30) tag = MKTAG('x','d','v','b');
            }
        }
    } else if (track->enc->pix_fmt == AV_PIX_FMT_YUV422P) {
        if (track->enc->width == 1280 && track->enc->height == 720) {
            if (!interlaced) {
                if      (rate == 24) tag = MKTAG('x','d','5','4');
                else if (rate == 25) tag = MKTAG('x','d','5','5');
                else if (rate == 30) tag = MKTAG('x','d','5','1');
                else if (rate == 50) tag = MKTAG('x','d','5','a');
                else if (rate == 60) tag = MKTAG('x','d','5','9');
            }
        } else if (track->enc->width == 1920 && track->enc->height == 1080) {
            if (!interlaced) {
                if      (rate == 24) tag = MKTAG('x','d','5','d');
                else if (rate == 25) tag = MKTAG('x','d','5','e');
                else if (rate == 30) tag = MKTAG('x','d','5','f');
            } else {
                if      (rate == 25) tag = MKTAG('x','d','5','c');
                else if (rate == 30) tag = MKTAG('x','d','5','b');
            }
        }
    }

    return tag;
}

static int mov_get_h264_codec_tag(AVFormatContext *s, MOVTrack *track)
{
    int tag = track->enc->codec_tag;
    int interlaced = track->enc->field_order > AV_FIELD_PROGRESSIVE;
    AVStream *st = track->st;
    int rate = av_q2d(find_fps(s, st));

    if (!tag)
        tag = MKTAG('a', 'v', 'c', 'i'); //fallback tag

    if (track->enc->pix_fmt == AV_PIX_FMT_YUV420P10) {
        if (track->enc->width == 960 && track->enc->height == 720) {
            if (!interlaced) {
                if      (rate == 24) tag = MKTAG('a','i','5','p');
                else if (rate == 25) tag = MKTAG('a','i','5','q');
                else if (rate == 30) tag = MKTAG('a','i','5','p');
                else if (rate == 50) tag = MKTAG('a','i','5','q');
                else if (rate == 60) tag = MKTAG('a','i','5','p');
            }
        } else if (track->enc->width == 1440 && track->enc->height == 1080) {
            if (!interlaced) {
                if      (rate == 24) tag = MKTAG('a','i','5','3');
                else if (rate == 25) tag = MKTAG('a','i','5','2');
                else if (rate == 30) tag = MKTAG('a','i','5','3');
            } else {
                if      (rate == 50) tag = MKTAG('a','i','5','5');
                else if (rate == 60) tag = MKTAG('a','i','5','6');
            }
        }
    } else if (track->enc->pix_fmt == AV_PIX_FMT_YUV422P10) {
        if (track->enc->width == 1280 && track->enc->height == 720) {
            if (!interlaced) {
                if      (rate == 24) tag = MKTAG('a','i','1','p');
                else if (rate == 25) tag = MKTAG('a','i','1','q');
                else if (rate == 30) tag = MKTAG('a','i','1','p');
                else if (rate == 50) tag = MKTAG('a','i','1','q');
                else if (rate == 60) tag = MKTAG('a','i','1','p');
            }
        } else if (track->enc->width == 1920 && track->enc->height == 1080) {
            if (!interlaced) {
                if      (rate == 24) tag = MKTAG('a','i','1','3');
                else if (rate == 25) tag = MKTAG('a','i','1','2');
                else if (rate == 30) tag = MKTAG('a','i','1','3');
            } else {
                if      (rate == 25) tag = MKTAG('a','i','1','5');
                else if (rate == 50) tag = MKTAG('a','i','1','5');
                else if (rate == 60) tag = MKTAG('a','i','1','6');
            }
        } else if (   track->enc->width == 4096 && track->enc->height == 2160
                   || track->enc->width == 3840 && track->enc->height == 2160
                   || track->enc->width == 2048 && track->enc->height == 1080) {
            tag = MKTAG('a','i','v','x');
        }
    }

    return tag;
}

static const struct {
    enum AVPixelFormat pix_fmt;
    uint32_t tag;
    unsigned bps;
} mov_pix_fmt_tags[] = {
    { AV_PIX_FMT_YUYV422, MKTAG('y','u','v','2'),  0 },
    { AV_PIX_FMT_YUYV422, MKTAG('y','u','v','s'),  0 },
    { AV_PIX_FMT_UYVY422, MKTAG('2','v','u','y'),  0 },
    { AV_PIX_FMT_RGB555BE,MKTAG('r','a','w',' '), 16 },
    { AV_PIX_FMT_RGB555LE,MKTAG('L','5','5','5'), 16 },
    { AV_PIX_FMT_RGB565LE,MKTAG('L','5','6','5'), 16 },
    { AV_PIX_FMT_RGB565BE,MKTAG('B','5','6','5'), 16 },
    { AV_PIX_FMT_GRAY16BE,MKTAG('b','1','6','g'), 16 },
    { AV_PIX_FMT_RGB24,   MKTAG('r','a','w',' '), 24 },
    { AV_PIX_FMT_BGR24,   MKTAG('2','4','B','G'), 24 },
    { AV_PIX_FMT_ARGB,    MKTAG('r','a','w',' '), 32 },
    { AV_PIX_FMT_BGRA,    MKTAG('B','G','R','A'), 32 },
    { AV_PIX_FMT_RGBA,    MKTAG('R','G','B','A'), 32 },
    { AV_PIX_FMT_ABGR,    MKTAG('A','B','G','R'), 32 },
    { AV_PIX_FMT_RGB48BE, MKTAG('b','4','8','r'), 48 },
};

static int mov_get_rawvideo_codec_tag(AVFormatContext *s, MOVTrack *track)
{
    int tag = track->enc->codec_tag;
    int i;
    enum AVPixelFormat pix_fmt;

    for (i = 0; i < FF_ARRAY_ELEMS(mov_pix_fmt_tags); i++) {
        if (track->enc->pix_fmt == mov_pix_fmt_tags[i].pix_fmt) {
            tag = mov_pix_fmt_tags[i].tag;
            track->enc->bits_per_coded_sample = mov_pix_fmt_tags[i].bps;
            if (track->enc->codec_tag == mov_pix_fmt_tags[i].tag)
                break;
        }
    }

    pix_fmt = avpriv_find_pix_fmt(avpriv_pix_fmt_bps_mov,
                                  track->enc->bits_per_coded_sample);
    if (tag == MKTAG('r','a','w',' ') &&
        track->enc->pix_fmt != pix_fmt &&
        track->enc->pix_fmt != AV_PIX_FMT_NONE)
        av_log(s, AV_LOG_ERROR, "%s rawvideo cannot be written to mov, output file will be unreadable\n",
               av_get_pix_fmt_name(track->enc->pix_fmt));
    return tag;
}

static int mov_get_codec_tag(AVFormatContext *s, MOVTrack *track)
{
    int tag = track->enc->codec_tag;

    if (!tag || (s->strict_std_compliance >= FF_COMPLIANCE_NORMAL &&
                 (track->enc->codec_id == AV_CODEC_ID_DVVIDEO ||
                  track->enc->codec_id == AV_CODEC_ID_RAWVIDEO ||
                  track->enc->codec_id == AV_CODEC_ID_H263 ||
                  track->enc->codec_id == AV_CODEC_ID_H264 ||
                  track->enc->codec_id == AV_CODEC_ID_MPEG2VIDEO ||
                  av_get_bits_per_sample(track->enc->codec_id)))) { // pcm audio
        if (track->enc->codec_id == AV_CODEC_ID_DVVIDEO)
            tag = mov_get_dv_codec_tag(s, track);
        else if (track->enc->codec_id == AV_CODEC_ID_RAWVIDEO)
            tag = mov_get_rawvideo_codec_tag(s, track);
        else if (track->enc->codec_id == AV_CODEC_ID_MPEG2VIDEO)
            tag = mov_get_mpeg2_xdcam_codec_tag(s, track);
        else if (track->enc->codec_id == AV_CODEC_ID_H264)
            tag = mov_get_h264_codec_tag(s, track);
        else if (track->enc->codec_type == AVMEDIA_TYPE_VIDEO) {
            tag = ff_codec_get_tag(ff_codec_movvideo_tags, track->enc->codec_id);
            if (!tag) { // if no mac fcc found, try with Microsoft tags
                tag = ff_codec_get_tag(ff_codec_bmp_tags, track->enc->codec_id);
                if (tag)
                    av_log(s, AV_LOG_WARNING, "Using MS style video codec tag, "
                           "the file may be unplayable!\n");
            }
        } else if (track->enc->codec_type == AVMEDIA_TYPE_AUDIO) {
            tag = ff_codec_get_tag(ff_codec_movaudio_tags, track->enc->codec_id);
            if (!tag) { // if no mac fcc found, try with Microsoft tags
                int ms_tag = ff_codec_get_tag(ff_codec_wav_tags, track->enc->codec_id);
                if (ms_tag) {
                    tag = MKTAG('m', 's', ((ms_tag >> 8) & 0xff), (ms_tag & 0xff));
                    av_log(s, AV_LOG_WARNING, "Using MS style audio codec tag, "
                           "the file may be unplayable!\n");
                }
            }
        } else if (track->enc->codec_type == AVMEDIA_TYPE_SUBTITLE)
            tag = ff_codec_get_tag(ff_codec_movsubtitle_tags, track->enc->codec_id);
    }

    return tag;
}

static const AVCodecTag codec_3gp_tags[] = {
    { AV_CODEC_ID_H263,     MKTAG('s','2','6','3') },
    { AV_CODEC_ID_H264,     MKTAG('a','v','c','1') },
    { AV_CODEC_ID_MPEG4,    MKTAG('m','p','4','v') },
    { AV_CODEC_ID_AAC,      MKTAG('m','p','4','a') },
    { AV_CODEC_ID_AMR_NB,   MKTAG('s','a','m','r') },
    { AV_CODEC_ID_AMR_WB,   MKTAG('s','a','w','b') },
    { AV_CODEC_ID_MOV_TEXT, MKTAG('t','x','3','g') },
    { AV_CODEC_ID_NONE, 0 },
};

static const AVCodecTag codec_f4v_tags[] = { // XXX: add GIF/PNG/JPEG?
    { AV_CODEC_ID_MP3,    MKTAG('.','m','p','3') },
    { AV_CODEC_ID_AAC,    MKTAG('m','p','4','a') },
    { AV_CODEC_ID_H264,   MKTAG('a','v','c','1') },
    { AV_CODEC_ID_VP6A,   MKTAG('V','P','6','A') },
    { AV_CODEC_ID_VP6F,   MKTAG('V','P','6','F') },
    { AV_CODEC_ID_NONE, 0 },
};

static int mov_find_codec_tag(AVFormatContext *s, MOVTrack *track)
{
    int tag;

    if (track->mode == MODE_MP4 || track->mode == MODE_PSP)
        tag = mp4_get_codec_tag(s, track);
    else if (track->mode == MODE_ISM) {
        tag = mp4_get_codec_tag(s, track);
        if (!tag && track->enc->codec_id == AV_CODEC_ID_WMAPRO)
            tag = MKTAG('w', 'm', 'a', ' ');
    } else if (track->mode == MODE_IPOD)
        tag = ipod_get_codec_tag(s, track);
    else if (track->mode & MODE_3GP)
        tag = ff_codec_get_tag(codec_3gp_tags, track->enc->codec_id);
    else if (track->mode == MODE_F4V)
        tag = ff_codec_get_tag(codec_f4v_tags, track->enc->codec_id);
    else
        tag = mov_get_codec_tag(s, track);

    return tag;
}

/** Write uuid atom.
 * Needed to make file play in iPods running newest firmware
 * goes after avcC atom in moov.trak.mdia.minf.stbl.stsd.avc1
 */
static int mov_write_uuid_tag_ipod(AVIOContext *pb)
{
    avio_wb32(pb, 28);
    ffio_wfourcc(pb, "uuid");
    avio_wb32(pb, 0x6b6840f2);
    avio_wb32(pb, 0x5f244fc5);
    avio_wb32(pb, 0xba39a51b);
    avio_wb32(pb, 0xcf0323f3);
    avio_wb32(pb, 0x0);
    return 28;
}

static const uint16_t fiel_data[] = {
    0x0000, 0x0100, 0x0201, 0x0206, 0x0209, 0x020e
};

static int mov_write_fiel_tag(AVIOContext *pb, MOVTrack *track)
{
    unsigned mov_field_order = 0;
    if (track->enc->field_order < FF_ARRAY_ELEMS(fiel_data))
        mov_field_order = fiel_data[track->enc->field_order];
    else
        return 0;
    avio_wb32(pb, 10);
    ffio_wfourcc(pb, "fiel");
    avio_wb16(pb, mov_field_order);
    return 10;
}

static int mov_write_subtitle_tag(AVIOContext *pb, MOVTrack *track)
{
    int64_t pos = avio_tell(pb);
    avio_wb32(pb, 0);    /* size */
    avio_wl32(pb, track->tag); // store it byteswapped
    avio_wb32(pb, 0);    /* Reserved */
    avio_wb16(pb, 0);    /* Reserved */
    avio_wb16(pb, 1);    /* Data-reference index */

    if (track->enc->codec_id == AV_CODEC_ID_DVD_SUBTITLE)
        mov_write_esds_tag(pb, track);
    else if (track->enc->extradata_size)
        avio_write(pb, track->enc->extradata, track->enc->extradata_size);

    return update_size(pb, pos);
}

static int mov_write_pasp_tag(AVIOContext *pb, MOVTrack *track)
{
    AVRational sar;
    av_reduce(&sar.num, &sar.den, track->enc->sample_aspect_ratio.num,
              track->enc->sample_aspect_ratio.den, INT_MAX);

    avio_wb32(pb, 16);
    ffio_wfourcc(pb, "pasp");
    avio_wb32(pb, sar.num);
    avio_wb32(pb, sar.den);
    return 16;
}

static int mov_write_gama_tag(AVIOContext *pb, MOVTrack *track, double gamma)
{
    uint32_t gama = 0;
    if (gamma <= 0.0)
    {
        gamma = avpriv_get_gamma_from_trc(track->enc->color_trc);
    }
    av_log(pb, AV_LOG_DEBUG, "gamma value %g\n", gamma);

    if (gamma > 1e-6) {
        gama = (uint32_t)lrint((double)(1<<16) * gamma);
        av_log(pb, AV_LOG_DEBUG, "writing gama value %d\n", gama);

        av_assert0(track->mode == MODE_MOV);
        avio_wb32(pb, 12);
        ffio_wfourcc(pb, "gama");
        avio_wb32(pb, gama);
        return 12;
    }
    else {
        av_log(pb, AV_LOG_WARNING, "gamma value unknown, unable to write gama atom\n");
    }
    return 0;
}

static int mov_write_colr_tag(AVIOContext *pb, MOVTrack *track)
{
    // Ref (MOV): https://developer.apple.com/library/mac/technotes/tn2162/_index.html#//apple_ref/doc/uid/DTS40013070-CH1-TNTAG9
    // Ref (MP4): ISO/IEC 14496-12:2012

    if (track->enc->color_primaries == AVCOL_PRI_UNSPECIFIED &&
        track->enc->color_trc == AVCOL_TRC_UNSPECIFIED &&
        track->enc->colorspace == AVCOL_SPC_UNSPECIFIED) {
        if ((track->enc->width >= 1920 && track->enc->height >= 1080)
          || (track->enc->width == 1280 && track->enc->height == 720)) {
            av_log(NULL, AV_LOG_WARNING, "color primaries unspecified, assuming bt709\n");
            track->enc->color_primaries = AVCOL_PRI_BT709;
        } else if (track->enc->width == 720 && track->height == 576) {
            av_log(NULL, AV_LOG_WARNING, "color primaries unspecified, assuming bt470bg\n");
            track->enc->color_primaries = AVCOL_PRI_BT470BG;
        } else if (track->enc->width == 720 &&
                   (track->height == 486 || track->height == 480)) {
            av_log(NULL, AV_LOG_WARNING, "color primaries unspecified, assuming smpte170\n");
            track->enc->color_primaries = AVCOL_PRI_SMPTE170M;
        } else {
            av_log(NULL, AV_LOG_WARNING, "color primaries unspecified, unable to assume anything\n");
        }
        switch (track->enc->color_primaries) {
        case AVCOL_PRI_BT709:
            track->enc->color_trc = AVCOL_TRC_BT709;
            track->enc->colorspace = AVCOL_SPC_BT709;
            break;
        case AVCOL_PRI_SMPTE170M:
        case AVCOL_PRI_BT470BG:
            track->enc->color_trc = AVCOL_TRC_BT709;
            track->enc->colorspace = AVCOL_SPC_SMPTE170M;
            break;
        }
    }

    /* We should only ever be called by MOV or MP4. */
    av_assert0(track->mode == MODE_MOV || track->mode == MODE_MP4);

    avio_wb32(pb, 18 + (track->mode == MODE_MP4));
    ffio_wfourcc(pb, "colr");
    if (track->mode == MODE_MP4)
        ffio_wfourcc(pb, "nclx");
    else
        ffio_wfourcc(pb, "nclc");
    switch (track->enc->color_primaries) {
    case AVCOL_PRI_BT709:     avio_wb16(pb, 1); break;
    case AVCOL_PRI_SMPTE170M:
    case AVCOL_PRI_SMPTE240M: avio_wb16(pb, 6); break;
    case AVCOL_PRI_BT470BG:   avio_wb16(pb, 5); break;
    default:                  avio_wb16(pb, 2);
    }
    switch (track->enc->color_trc) {
    case AVCOL_TRC_BT709:     avio_wb16(pb, 1); break;
    case AVCOL_TRC_SMPTE170M: avio_wb16(pb, 1); break; // remapped
    case AVCOL_TRC_SMPTE240M: avio_wb16(pb, 7); break;
    default:                  avio_wb16(pb, 2);
    }
    switch (track->enc->colorspace) {
    case AVCOL_SPC_BT709:     avio_wb16(pb, 1); break;
    case AVCOL_SPC_BT470BG:
    case AVCOL_SPC_SMPTE170M: avio_wb16(pb, 6); break;
    case AVCOL_SPC_SMPTE240M: avio_wb16(pb, 7); break;
    default:                  avio_wb16(pb, 2);
    }

    if (track->mode == MODE_MP4) {
        int full_range = track->enc->color_range == AVCOL_RANGE_JPEG;
        avio_w8(pb, full_range << 7);
        return 19;
    } else {
        return 18;
    }
}

static void find_compressor(char * compressor_name, int len, MOVTrack *track)
{
    AVDictionaryEntry *encoder;
    int xdcam_res =  (track->enc->width == 1280 && track->enc->height == 720)
                  || (track->enc->width == 1440 && track->enc->height == 1080)
                  || (track->enc->width == 1920 && track->enc->height == 1080);

    if (track->mode == MODE_MOV &&
        (encoder = av_dict_get(track->st->metadata, "encoder", NULL, 0))) {
        av_strlcpy(compressor_name, encoder->value, 32);
    } else if (track->enc->codec_id == AV_CODEC_ID_MPEG2VIDEO && xdcam_res) {
        int interlaced = track->enc->field_order > AV_FIELD_PROGRESSIVE;
        AVStream *st = track->st;
        int rate = av_q2d(find_fps(NULL, st));
        av_strlcatf(compressor_name, len, "XDCAM");
        if (track->enc->pix_fmt == AV_PIX_FMT_YUV422P) {
            av_strlcatf(compressor_name, len, " HD422");
        } else if(track->enc->width == 1440) {
            av_strlcatf(compressor_name, len, " HD");
        } else
            av_strlcatf(compressor_name, len, " EX");

        av_strlcatf(compressor_name, len, " %d%c", track->enc->height, interlaced ? 'i' : 'p');

        av_strlcatf(compressor_name, len, "%d", rate * (interlaced + 1));
    }
}

static int mov_write_video_tag(AVIOContext *pb, MOVMuxContext *mov, MOVTrack *track)
{
    int64_t pos = avio_tell(pb);
    char compressor_name[32] = { 0 };
    int avid = 0;

    avio_wb32(pb, 0); /* size */
    avio_wl32(pb, track->tag); // store it byteswapped
    avio_wb32(pb, 0); /* Reserved */
    avio_wb16(pb, 0); /* Reserved */
    avio_wb16(pb, 1); /* Data-reference index */

    avio_wb16(pb, 0); /* Codec stream version */
    avio_wb16(pb, 0); /* Codec stream revision (=0) */
    if (track->mode == MODE_MOV) {
        ffio_wfourcc(pb, "FFMP"); /* Vendor */
        if (track->enc->codec_id == AV_CODEC_ID_RAWVIDEO) {
            avio_wb32(pb, 0); /* Temporal Quality */
            avio_wb32(pb, 0x400); /* Spatial Quality = lossless*/
        } else {
            avio_wb32(pb, 0x200); /* Temporal Quality = normal */
            avio_wb32(pb, 0x200); /* Spatial Quality = normal */
        }
    } else {
        avio_wb32(pb, 0); /* Reserved */
        avio_wb32(pb, 0); /* Reserved */
        avio_wb32(pb, 0); /* Reserved */
    }
    avio_wb16(pb, track->enc->width); /* Video width */
    avio_wb16(pb, track->height); /* Video height */
    avio_wb32(pb, 0x00480000); /* Horizontal resolution 72dpi */
    avio_wb32(pb, 0x00480000); /* Vertical resolution 72dpi */
    avio_wb32(pb, 0); /* Data size (= 0) */
    avio_wb16(pb, 1); /* Frame count (= 1) */

    /* FIXME not sure, ISO 14496-1 draft where it shall be set to 0 */
    find_compressor(compressor_name, 32, track);
    avio_w8(pb, strlen(compressor_name));
    avio_write(pb, compressor_name, 31);

    if (track->mode == MODE_MOV && track->enc->bits_per_coded_sample)
        avio_wb16(pb, track->enc->bits_per_coded_sample);
    else
        avio_wb16(pb, 0x18); /* Reserved */
    avio_wb16(pb, 0xffff); /* Reserved */
    if (track->tag == MKTAG('m','p','4','v'))
        mov_write_esds_tag(pb, track);
    else if (track->enc->codec_id == AV_CODEC_ID_H263)
        mov_write_d263_tag(pb);
    else if (track->enc->codec_id == AV_CODEC_ID_AVUI ||
            track->enc->codec_id == AV_CODEC_ID_SVQ3) {
        mov_write_extradata_tag(pb, track);
        avio_wb32(pb, 0);
    } else if (track->enc->codec_id == AV_CODEC_ID_DNXHD) {
        mov_write_avid_tag(pb, track);
        avid = 1;
    } else if (track->enc->codec_id == AV_CODEC_ID_HEVC)
        mov_write_hvcc_tag(pb, track);
    else if (track->enc->codec_id == AV_CODEC_ID_H264 && !TAG_IS_AVCI(track->tag)) {
        mov_write_avcc_tag(pb, track);
        if (track->mode == MODE_IPOD)
            mov_write_uuid_tag_ipod(pb);
    } else if (track->enc->codec_id == AV_CODEC_ID_VC1 && track->vos_len > 0)
        mov_write_dvc1_tag(pb, track);
    else if (track->enc->codec_id == AV_CODEC_ID_VP6F ||
             track->enc->codec_id == AV_CODEC_ID_VP6A) {
        /* Don't write any potential extradata here - the cropping
         * is signalled via the normal width/height fields. */
    } else if (track->enc->codec_id == AV_CODEC_ID_R10K) {
        if (track->enc->codec_tag == MKTAG('R','1','0','k'))
            mov_write_dpxe_tag(pb, track);
    } else if (track->vos_len > 0)
        mov_write_glbl_tag(pb, track);

    if (track->enc->codec_id != AV_CODEC_ID_H264 &&
        track->enc->codec_id != AV_CODEC_ID_MPEG4 &&
        track->enc->codec_id != AV_CODEC_ID_DNXHD)
        if (track->enc->field_order != AV_FIELD_UNKNOWN)
            mov_write_fiel_tag(pb, track);

    if (mov->flags & FF_MOV_FLAG_WRITE_GAMA) {
        if (track->mode == MODE_MOV)
            mov_write_gama_tag(pb, track, mov->gamma);
        else
            av_log(mov->fc, AV_LOG_WARNING, "Not writing 'gama' atom. Format is not MOV.\n");
    }
    if (mov->flags & FF_MOV_FLAG_WRITE_COLR) {
        if (track->mode == MODE_MOV || track->mode == MODE_MP4)
            mov_write_colr_tag(pb, track);
        else
            av_log(mov->fc, AV_LOG_WARNING, "Not writing 'colr' atom. Format is not MOV or MP4.\n");
    }

    if (track->enc->sample_aspect_ratio.den && track->enc->sample_aspect_ratio.num &&
        track->enc->sample_aspect_ratio.den != track->enc->sample_aspect_ratio.num) {
        mov_write_pasp_tag(pb, track);
    }

    /* extra padding for avid stsd */
    /* https://developer.apple.com/library/mac/documentation/QuickTime/QTFF/QTFFChap2/qtff2.html#//apple_ref/doc/uid/TP40000939-CH204-61112 */
    if (avid)
        avio_wb32(pb, 0);

    return update_size(pb, pos);
}

static int mov_write_rtp_tag(AVIOContext *pb, MOVTrack *track)
{
    int64_t pos = avio_tell(pb);
    avio_wb32(pb, 0); /* size */
    ffio_wfourcc(pb, "rtp ");
    avio_wb32(pb, 0); /* Reserved */
    avio_wb16(pb, 0); /* Reserved */
    avio_wb16(pb, 1); /* Data-reference index */

    avio_wb16(pb, 1); /* Hint track version */
    avio_wb16(pb, 1); /* Highest compatible version */
    avio_wb32(pb, track->max_packet_size); /* Max packet size */

    avio_wb32(pb, 12); /* size */
    ffio_wfourcc(pb, "tims");
    avio_wb32(pb, track->timescale);

    return update_size(pb, pos);
}

static int mov_write_source_reference_tag(AVIOContext *pb, MOVTrack *track, const char *reel_name)
{
    uint64_t str_size =strlen(reel_name);
    int64_t pos = avio_tell(pb);

    if (str_size >= UINT16_MAX){
        av_log(NULL, AV_LOG_ERROR, "reel_name length %"PRIu64" is too large\n", str_size);
        avio_wb16(pb, 0);
        return AVERROR(EINVAL);
    }

    avio_wb32(pb, 0);                              /* size */
    ffio_wfourcc(pb, "name");                      /* Data format */
    avio_wb16(pb, str_size);                       /* string size */
    avio_wb16(pb, track->language);                /* langcode */
    avio_write(pb, reel_name, str_size);           /* reel name */
    return update_size(pb,pos);
}

static int mov_write_tmcd_tag(AVIOContext *pb, MOVTrack *track)
{
    int64_t pos = avio_tell(pb);
#if 1
    int frame_duration = av_rescale(track->timescale, track->enc->time_base.num, track->enc->time_base.den);
    int nb_frames = ROUNDED_DIV(track->enc->time_base.den, track->enc->time_base.num);
    AVDictionaryEntry *t = NULL;

    if (nb_frames > 255) {
        av_log(NULL, AV_LOG_ERROR, "fps %d is too large\n", nb_frames);
        return AVERROR(EINVAL);
    }

    avio_wb32(pb, 0); /* size */
    ffio_wfourcc(pb, "tmcd");               /* Data format */
    avio_wb32(pb, 0);                       /* Reserved */
    avio_wb32(pb, 1);                       /* Data reference index */
    avio_wb32(pb, 0);                       /* Flags */
    avio_wb32(pb, track->timecode_flags);   /* Flags (timecode) */
    avio_wb32(pb, track->timescale);        /* Timescale */
    avio_wb32(pb, frame_duration);          /* Frame duration */
    avio_w8(pb, nb_frames);                 /* Number of frames */
    avio_w8(pb, 0);                         /* Reserved */

    if (track->st)
        t = av_dict_get(track->st->metadata, "reel_name", NULL, 0);

    if (t && utf8len(t->value))
        mov_write_source_reference_tag(pb, track, t->value);
    else
        avio_wb16(pb, 0); /* zero size */
#else

    avio_wb32(pb, 0); /* size */
    ffio_wfourcc(pb, "tmcd");               /* Data format */
    avio_wb32(pb, 0);                       /* Reserved */
    avio_wb32(pb, 1);                       /* Data reference index */
    if (track->enc->extradata_size)
        avio_write(pb, track->enc->extradata, track->enc->extradata_size);
#endif
    return update_size(pb, pos);
}

static int mov_write_stsd_tag(AVIOContext *pb, MOVMuxContext *mov, MOVTrack *track)
{
    int64_t pos = avio_tell(pb);
    avio_wb32(pb, 0); /* size */
    ffio_wfourcc(pb, "stsd");
    avio_wb32(pb, 0); /* version & flags */
    avio_wb32(pb, 1); /* entry count */
    if (track->enc->codec_type == AVMEDIA_TYPE_VIDEO)
        mov_write_video_tag(pb, mov,  track);
    else if (track->enc->codec_type == AVMEDIA_TYPE_AUDIO)
        mov_write_audio_tag(pb, track);
    else if (track->enc->codec_type == AVMEDIA_TYPE_SUBTITLE)
        mov_write_subtitle_tag(pb, track);
    else if (track->enc->codec_tag == MKTAG('r','t','p',' '))
        mov_write_rtp_tag(pb, track);
    else if (track->enc->codec_tag == MKTAG('t','m','c','d'))
        mov_write_tmcd_tag(pb, track);
    return update_size(pb, pos);
}

static int mov_write_ctts_tag(AVIOContext *pb, MOVTrack *track)
{
    MOVStts *ctts_entries;
    uint32_t entries = 0;
    uint32_t atom_size;
    int i;

    ctts_entries = av_malloc_array((track->entry + 1), sizeof(*ctts_entries)); /* worst case */
    if (!ctts_entries)
        return AVERROR(ENOMEM);
    ctts_entries[0].count = 1;
    ctts_entries[0].duration = track->cluster[0].cts;
    for (i = 1; i < track->entry; i++) {
        if (track->cluster[i].cts == ctts_entries[entries].duration) {
            ctts_entries[entries].count++; /* compress */
        } else {
            entries++;
            ctts_entries[entries].duration = track->cluster[i].cts;
            ctts_entries[entries].count = 1;
        }
    }
    entries++; /* last one */
    atom_size = 16 + (entries * 8);
    avio_wb32(pb, atom_size); /* size */
    ffio_wfourcc(pb, "ctts");
    avio_wb32(pb, 0); /* version & flags */
    avio_wb32(pb, entries); /* entry count */
    for (i = 0; i < entries; i++) {
        avio_wb32(pb, ctts_entries[i].count);
        avio_wb32(pb, ctts_entries[i].duration);
    }
    av_free(ctts_entries);
    return atom_size;
}

/* Time to sample atom */
static int mov_write_stts_tag(AVIOContext *pb, MOVTrack *track)
{
    MOVStts *stts_entries = NULL;
    uint32_t entries = -1;
    uint32_t atom_size;
    int i;

    if (track->enc->codec_type == AVMEDIA_TYPE_AUDIO && !track->audio_vbr) {
        stts_entries = av_malloc(sizeof(*stts_entries)); /* one entry */
        if (!stts_entries)
            return AVERROR(ENOMEM);
        stts_entries[0].count = track->sample_count;
        stts_entries[0].duration = 1;
        entries = 1;
    } else {
        if (track->entry) {
            stts_entries = av_malloc_array(track->entry, sizeof(*stts_entries)); /* worst case */
            if (!stts_entries)
                return AVERROR(ENOMEM);
        }
        for (i = 0; i < track->entry; i++) {
            int duration = get_cluster_duration(track, i);
            if (i && duration == stts_entries[entries].duration) {
                stts_entries[entries].count++; /* compress */
            } else {
                entries++;
                stts_entries[entries].duration = duration;
                stts_entries[entries].count = 1;
            }
        }
        entries++; /* last one */
    }
    atom_size = 16 + (entries * 8);
    avio_wb32(pb, atom_size); /* size */
    ffio_wfourcc(pb, "stts");
    avio_wb32(pb, 0); /* version & flags */
    avio_wb32(pb, entries); /* entry count */
    for (i = 0; i < entries; i++) {
        avio_wb32(pb, stts_entries[i].count);
        avio_wb32(pb, stts_entries[i].duration);
    }
    av_free(stts_entries);
    return atom_size;
}

static int mov_write_dref_tag(AVIOContext *pb)
{
    avio_wb32(pb, 28); /* size */
    ffio_wfourcc(pb, "dref");
    avio_wb32(pb, 0); /* version & flags */
    avio_wb32(pb, 1); /* entry count */

    avio_wb32(pb, 0xc); /* size */
    //FIXME add the alis and rsrc atom
    ffio_wfourcc(pb, "url ");
    avio_wb32(pb, 1); /* version & flags */

    return 28;
}

static int mov_write_stbl_tag(AVIOContext *pb, MOVMuxContext *mov, MOVTrack *track)
{
    int64_t pos = avio_tell(pb);
    int ret;

    avio_wb32(pb, 0); /* size */
    ffio_wfourcc(pb, "stbl");
    mov_write_stsd_tag(pb, mov, track);
    mov_write_stts_tag(pb, track);
    if ((track->enc->codec_type == AVMEDIA_TYPE_VIDEO ||
         track->enc->codec_tag == MKTAG('r','t','p',' ')) &&
        track->has_keyframes && track->has_keyframes < track->entry)
        mov_write_stss_tag(pb, track, MOV_SYNC_SAMPLE);
    if (track->mode == MODE_MOV && track->flags & MOV_TRACK_STPS)
        mov_write_stss_tag(pb, track, MOV_PARTIAL_SYNC_SAMPLE);
    if (track->enc->codec_type == AVMEDIA_TYPE_VIDEO &&
        track->flags & MOV_TRACK_CTTS && track->entry) {

        if ((ret = mov_write_ctts_tag(pb, track)) < 0)
            return ret;
    }
    mov_write_stsc_tag(pb, track);
    mov_write_stsz_tag(pb, track);
    mov_write_stco_tag(pb, track);
    return update_size(pb, pos);
}

static int mov_write_dinf_tag(AVIOContext *pb)
{
    int64_t pos = avio_tell(pb);
    avio_wb32(pb, 0); /* size */
    ffio_wfourcc(pb, "dinf");
    mov_write_dref_tag(pb);
    return update_size(pb, pos);
}

static int mov_write_nmhd_tag(AVIOContext *pb)
{
    avio_wb32(pb, 12);
    ffio_wfourcc(pb, "nmhd");
    avio_wb32(pb, 0);
    return 12;
}

static int mov_write_tcmi_tag(AVIOContext *pb, MOVTrack *track)
{
    int64_t pos = avio_tell(pb);
    const char *font = "Lucida Grande";
    avio_wb32(pb, 0);                   /* size */
    ffio_wfourcc(pb, "tcmi");           /* timecode media information atom */
    avio_wb32(pb, 0);                   /* version & flags */
    avio_wb16(pb, 0);                   /* text font */
    avio_wb16(pb, 0);                   /* text face */
    avio_wb16(pb, 12);                  /* text size */
    avio_wb16(pb, 0);                   /* (unknown, not in the QT specs...) */
    avio_wb16(pb, 0x0000);              /* text color (red) */
    avio_wb16(pb, 0x0000);              /* text color (green) */
    avio_wb16(pb, 0x0000);              /* text color (blue) */
    avio_wb16(pb, 0xffff);              /* background color (red) */
    avio_wb16(pb, 0xffff);              /* background color (green) */
    avio_wb16(pb, 0xffff);              /* background color (blue) */
    avio_w8(pb, strlen(font));          /* font len (part of the pascal string) */
    avio_write(pb, font, strlen(font)); /* font name */
    return update_size(pb, pos);
}

static int mov_write_gmhd_tag(AVIOContext *pb, MOVTrack *track)
{
    int64_t pos = avio_tell(pb);
    avio_wb32(pb, 0);      /* size */
    ffio_wfourcc(pb, "gmhd");
    avio_wb32(pb, 0x18);   /* gmin size */
    ffio_wfourcc(pb, "gmin");/* generic media info */
    avio_wb32(pb, 0);      /* version & flags */
    avio_wb16(pb, 0x40);   /* graphics mode = */
    avio_wb16(pb, 0x8000); /* opColor (r?) */
    avio_wb16(pb, 0x8000); /* opColor (g?) */
    avio_wb16(pb, 0x8000); /* opColor (b?) */
    avio_wb16(pb, 0);      /* balance */
    avio_wb16(pb, 0);      /* reserved */

    /*
     * This special text atom is required for
     * Apple Quicktime chapters. The contents
     * don't appear to be documented, so the
     * bytes are copied verbatim.
     */
    if (track->tag != MKTAG('c','6','0','8')) {
    avio_wb32(pb, 0x2C);   /* size */
    ffio_wfourcc(pb, "text");
    avio_wb16(pb, 0x01);
    avio_wb32(pb, 0x00);
    avio_wb32(pb, 0x00);
    avio_wb32(pb, 0x00);
    avio_wb32(pb, 0x01);
    avio_wb32(pb, 0x00);
    avio_wb32(pb, 0x00);
    avio_wb32(pb, 0x00);
    avio_wb32(pb, 0x00004000);
    avio_wb16(pb, 0x0000);
    }

    if (track->enc->codec_tag == MKTAG('t','m','c','d')) {
        int64_t tmcd_pos = avio_tell(pb);
        avio_wb32(pb, 0); /* size */
        ffio_wfourcc(pb, "tmcd");
        mov_write_tcmi_tag(pb, track);
        update_size(pb, tmcd_pos);
    }
    return update_size(pb, pos);
}

static int mov_write_smhd_tag(AVIOContext *pb)
{
    avio_wb32(pb, 16); /* size */
    ffio_wfourcc(pb, "smhd");
    avio_wb32(pb, 0); /* version & flags */
    avio_wb16(pb, 0); /* reserved (balance, normally = 0) */
    avio_wb16(pb, 0); /* reserved */
    return 16;
}

static int mov_write_vmhd_tag(AVIOContext *pb)
{
    avio_wb32(pb, 0x14); /* size (always 0x14) */
    ffio_wfourcc(pb, "vmhd");
    avio_wb32(pb, 0x01); /* version & flags */
    avio_wb64(pb, 0); /* reserved (graphics mode = copy) */
    return 0x14;
}

static int is_clcp_track(MOVTrack *track)
{
    return track->tag == MKTAG('c','7','0','8') ||
           track->tag == MKTAG('c','6','0','8');
}

static int mov_write_hdlr_tag(AVIOContext *pb, MOVTrack *track)
{
    const char *hdlr, *descr = NULL, *hdlr_type = NULL;
    int64_t pos = avio_tell(pb);

    hdlr      = "dhlr";
    hdlr_type = "url ";
    descr     = "DataHandler";

    if (track) {
        hdlr = (track->mode == MODE_MOV) ? "mhlr" : "\0\0\0\0";
        if (track->enc->codec_type == AVMEDIA_TYPE_VIDEO) {
            hdlr_type = "vide";
            descr     = "VideoHandler";
        } else if (track->enc->codec_type == AVMEDIA_TYPE_AUDIO) {
            hdlr_type = "soun";
            descr     = "SoundHandler";
        } else if (track->enc->codec_type == AVMEDIA_TYPE_SUBTITLE) {
            if (is_clcp_track(track)) {
                hdlr_type = "clcp";
                descr = "ClosedCaptionHandler";
            } else {
                if (track->tag == MKTAG('t','x','3','g')) {
                    hdlr_type = "sbtl";
                } else if (track->tag == MKTAG('m','p','4','s')) {
                    hdlr_type = "subp";
                } else {
                    hdlr_type = "text";
                }
            descr = "SubtitleHandler";
            }
        } else if (track->enc->codec_tag == MKTAG('r','t','p',' ')) {
            hdlr_type = "hint";
            descr     = "HintHandler";
        } else if (track->enc->codec_tag == MKTAG('t','m','c','d')) {
            hdlr_type = "tmcd";
            descr = "TimeCodeHandler";
        } else {
            char tag_buf[32];
            av_get_codec_tag_string(tag_buf, sizeof(tag_buf),
                                    track->enc->codec_tag);

            av_log(track->enc, AV_LOG_WARNING,
                   "Unknown hldr_type for %s / 0x%04X, writing dummy values\n",
                   tag_buf, track->enc->codec_tag);
        }
        if (track->st) {
            // hdlr.name is used by some players to identify the content title
            // of the track. So if an alternate handler description is
            // specified, use it.
            AVDictionaryEntry *t;
            t = av_dict_get(track->st->metadata, "handler", NULL, 0);
            if (t && utf8len(t->value))
                descr = t->value;
        }
    }

    avio_wb32(pb, 0); /* size */
    ffio_wfourcc(pb, "hdlr");
    avio_wb32(pb, 0); /* Version & flags */
    avio_write(pb, hdlr, 4); /* handler */
    ffio_wfourcc(pb, hdlr_type); /* handler type */
    avio_wb32(pb, 0); /* reserved */
    avio_wb32(pb, 0); /* reserved */
    avio_wb32(pb, 0); /* reserved */
    if (!track || track->mode == MODE_MOV)
        avio_w8(pb, strlen(descr)); /* pascal string */
    avio_write(pb, descr, strlen(descr)); /* handler description */
    if (track && track->mode != MODE_MOV)
        avio_w8(pb, 0); /* c string */
    return update_size(pb, pos);
}

static int mov_write_hmhd_tag(AVIOContext *pb)
{
    /* This atom must be present, but leaving the values at zero
     * seems harmless. */
    avio_wb32(pb, 28); /* size */
    ffio_wfourcc(pb, "hmhd");
    avio_wb32(pb, 0); /* version, flags */
    avio_wb16(pb, 0); /* maxPDUsize */
    avio_wb16(pb, 0); /* avgPDUsize */
    avio_wb32(pb, 0); /* maxbitrate */
    avio_wb32(pb, 0); /* avgbitrate */
    avio_wb32(pb, 0); /* reserved */
    return 28;
}

static int mov_write_minf_tag(AVIOContext *pb, MOVMuxContext *mov, MOVTrack *track)
{
    int64_t pos = avio_tell(pb);
    int ret;

    avio_wb32(pb, 0); /* size */
    ffio_wfourcc(pb, "minf");
    if (track->enc->codec_type == AVMEDIA_TYPE_VIDEO)
        mov_write_vmhd_tag(pb);
    else if (track->enc->codec_type == AVMEDIA_TYPE_AUDIO)
        mov_write_smhd_tag(pb);
    else if (track->enc->codec_type == AVMEDIA_TYPE_SUBTITLE) {
        if (track->tag == MKTAG('t','e','x','t') || is_clcp_track(track)) {
            mov_write_gmhd_tag(pb, track);
        } else {
            mov_write_nmhd_tag(pb);
        }
    } else if (track->tag == MKTAG('r','t','p',' ')) {
        mov_write_hmhd_tag(pb);
    } else if (track->tag == MKTAG('t','m','c','d')) {
        mov_write_gmhd_tag(pb, track);
    }
    if (track->mode == MODE_MOV) /* FIXME: Why do it for MODE_MOV only ? */
        mov_write_hdlr_tag(pb, NULL);
    mov_write_dinf_tag(pb);
    if ((ret = mov_write_stbl_tag(pb, mov, track)) < 0)
        return ret;
    return update_size(pb, pos);
}

static int mov_write_mdhd_tag(AVIOContext *pb, MOVMuxContext *mov,
                              MOVTrack *track)
{
    int version = track->track_duration < INT32_MAX ? 0 : 1;

    if (track->mode == MODE_ISM)
        version = 1;

    (version == 1) ? avio_wb32(pb, 44) : avio_wb32(pb, 32); /* size */
    ffio_wfourcc(pb, "mdhd");
    avio_w8(pb, version);
    avio_wb24(pb, 0); /* flags */
    if (version == 1) {
        avio_wb64(pb, track->time);
        avio_wb64(pb, track->time);
    } else {
        avio_wb32(pb, track->time); /* creation time */
        avio_wb32(pb, track->time); /* modification time */
    }
    avio_wb32(pb, track->timescale); /* time scale (sample rate for audio) */
    if (!track->entry && mov->mode == MODE_ISM)
        (version == 1) ? avio_wb64(pb, UINT64_C(0xffffffffffffffff)) : avio_wb32(pb, 0xffffffff);
    else if (!track->entry)
        (version == 1) ? avio_wb64(pb, 0) : avio_wb32(pb, 0);
    else
        (version == 1) ? avio_wb64(pb, track->track_duration) : avio_wb32(pb, track->track_duration); /* duration */
    avio_wb16(pb, track->language); /* language */
    avio_wb16(pb, 0); /* reserved (quality) */

    if (version != 0 && track->mode == MODE_MOV) {
        av_log(NULL, AV_LOG_ERROR,
               "FATAL error, file duration too long for timebase, this file will not be\n"
               "playable with quicktime. Choose a different timebase or a different\n"
               "container format\n");
    }

    return 32;
}

static int mov_write_mdia_tag(AVIOContext *pb, MOVMuxContext *mov,
                              MOVTrack *track)
{
    int64_t pos = avio_tell(pb);
    int ret;

    avio_wb32(pb, 0); /* size */
    ffio_wfourcc(pb, "mdia");
    mov_write_mdhd_tag(pb, mov, track);
    mov_write_hdlr_tag(pb, track);
    if ((ret = mov_write_minf_tag(pb, mov, track)) < 0)
        return ret;
    return update_size(pb, pos);
}

/* transformation matrix
     |a  b  u|
     |c  d  v|
     |tx ty w| */
static void write_matrix(AVIOContext *pb, int16_t a, int16_t b, int16_t c,
                         int16_t d, int16_t tx, int16_t ty)
{
    avio_wb32(pb, a << 16);  /* 16.16 format */
    avio_wb32(pb, b << 16);  /* 16.16 format */
    avio_wb32(pb, 0);        /* u in 2.30 format */
    avio_wb32(pb, c << 16);  /* 16.16 format */
    avio_wb32(pb, d << 16);  /* 16.16 format */
    avio_wb32(pb, 0);        /* v in 2.30 format */
    avio_wb32(pb, tx << 16); /* 16.16 format */
    avio_wb32(pb, ty << 16); /* 16.16 format */
    avio_wb32(pb, 1 << 30);  /* w in 2.30 format */
}

static int mov_write_tkhd_tag(AVIOContext *pb, MOVMuxContext *mov,
                              MOVTrack *track, AVStream *st)
{
    int64_t duration = av_rescale_rnd(track->track_duration, MOV_TIMESCALE,
                                      track->timescale, AV_ROUND_UP);
    int version = duration < INT32_MAX ? 0 : 1;
    int flags   = MOV_TKHD_FLAG_IN_MOVIE;
    int rotation = 0;
    int group   = 0;

    uint32_t *display_matrix = NULL;
    int      display_matrix_size, i;

    if (st) {
        if (mov->per_stream_grouping)
            group = st->index;
        else
            group = st->codec->codec_type;

        display_matrix = (uint32_t*)av_stream_get_side_data(st, AV_PKT_DATA_DISPLAYMATRIX,
                                                            &display_matrix_size);
        if (display_matrix && display_matrix_size < 9 * sizeof(*display_matrix))
            display_matrix = NULL;
    }

    if (track->flags & MOV_TRACK_ENABLED)
        flags |= MOV_TKHD_FLAG_ENABLED;

    if (track->mode == MODE_ISM)
        version = 1;

    (version == 1) ? avio_wb32(pb, 104) : avio_wb32(pb, 92); /* size */
    ffio_wfourcc(pb, "tkhd");
    avio_w8(pb, version);
    avio_wb24(pb, flags);
    if (version == 1) {
        avio_wb64(pb, track->time);
        avio_wb64(pb, track->time);
    } else {
        avio_wb32(pb, track->time); /* creation time */
        avio_wb32(pb, track->time); /* modification time */
    }
    avio_wb32(pb, track->track_id); /* track-id */
    avio_wb32(pb, 0); /* reserved */
    if (!track->entry && mov->mode == MODE_ISM)
        (version == 1) ? avio_wb64(pb, UINT64_C(0xffffffffffffffff)) : avio_wb32(pb, 0xffffffff);
    else if (!track->entry)
        (version == 1) ? avio_wb64(pb, 0) : avio_wb32(pb, 0);
    else
        (version == 1) ? avio_wb64(pb, duration) : avio_wb32(pb, duration);

    avio_wb32(pb, 0); /* reserved */
    avio_wb32(pb, 0); /* reserved */
    avio_wb16(pb, 0); /* layer */
    avio_wb16(pb, group); /* alternate group) */
    /* Volume, only for audio */
    if (track->enc->codec_type == AVMEDIA_TYPE_AUDIO)
        avio_wb16(pb, 0x0100);
    else
        avio_wb16(pb, 0);
    avio_wb16(pb, 0); /* reserved */

    /* Matrix structure */
    if (st && st->metadata) {
        AVDictionaryEntry *rot = av_dict_get(st->metadata, "rotate", NULL, 0);
        rotation = (rot && rot->value) ? atoi(rot->value) : 0;
    }
    if (display_matrix) {
        for (i = 0; i < 9; i++)
            avio_wb32(pb, display_matrix[i]);
    } else if (rotation == 90) {
        write_matrix(pb,  0,  1, -1,  0, track->enc->height, 0);
    } else if (rotation == 180) {
        write_matrix(pb, -1,  0,  0, -1, track->enc->width, track->enc->height);
    } else if (rotation == 270) {
        write_matrix(pb,  0, -1,  1,  0, 0, track->enc->width);
    } else {
        write_matrix(pb,  1,  0,  0,  1, 0, 0);
    }
    /* Track width and height, for visual only */
    if (st && (track->enc->codec_type == AVMEDIA_TYPE_VIDEO ||
               track->enc->codec_type == AVMEDIA_TYPE_SUBTITLE)) {
        if (track->mode == MODE_MOV) {
            avio_wb32(pb, track->enc->width << 16);
            avio_wb32(pb, track->height << 16);
        } else {
            int64_t track_width_1616 = av_rescale(st->sample_aspect_ratio.num,
                                                  track->enc->width * 0x10000LL,
                                                  st->sample_aspect_ratio.den);
            if (!track_width_1616 ||
                track->height != track->enc->height ||
                track_width_1616 > UINT32_MAX)
                track_width_1616 = track->enc->width * 0x10000U;
            avio_wb32(pb, track_width_1616);
            avio_wb32(pb, track->height * 0x10000U);
        }
    } else {
        avio_wb32(pb, 0);
        avio_wb32(pb, 0);
    }
    return 0x5c;
}

static int mov_write_tapt_tag(AVIOContext *pb, MOVTrack *track)
{
    int32_t width = av_rescale(track->enc->sample_aspect_ratio.num, track->enc->width,
                               track->enc->sample_aspect_ratio.den);

    int64_t pos = avio_tell(pb);

    avio_wb32(pb, 0); /* size */
    ffio_wfourcc(pb, "tapt");

    avio_wb32(pb, 20);
    ffio_wfourcc(pb, "clef");
    avio_wb32(pb, 0);
    avio_wb32(pb, width << 16);
    avio_wb32(pb, track->enc->height << 16);

    avio_wb32(pb, 20);
    ffio_wfourcc(pb, "prof");
    avio_wb32(pb, 0);
    avio_wb32(pb, width << 16);
    avio_wb32(pb, track->enc->height << 16);

    avio_wb32(pb, 20);
    ffio_wfourcc(pb, "enof");
    avio_wb32(pb, 0);
    avio_wb32(pb, track->enc->width << 16);
    avio_wb32(pb, track->enc->height << 16);

    return update_size(pb, pos);
}

// This box seems important for the psp playback ... without it the movie seems to hang
static int mov_write_edts_tag(AVIOContext *pb, MOVMuxContext *mov,
                              MOVTrack *track)
{
    int64_t duration = av_rescale_rnd(track->track_duration, MOV_TIMESCALE,
                                      track->timescale, AV_ROUND_UP);
    int version = duration < INT32_MAX ? 0 : 1;
    int entry_size, entry_count, size;
    int64_t delay, start_ct = track->start_cts;
    int64_t start_dts = track->start_dts;

    if (track->entry) {
        if (start_dts != track->cluster[0].dts || start_ct != track->cluster[0].cts) {

            av_log(mov->fc, AV_LOG_DEBUG,
                   "EDTS using dts:%"PRId64" cts:%d instead of dts:%"PRId64" cts:%"PRId64" tid:%d\n",
                   track->cluster[0].dts, track->cluster[0].cts,
                   start_dts, start_ct, track->track_id);
            start_dts = track->cluster[0].dts;
            start_ct  = track->cluster[0].cts;
        }
    }

    delay = av_rescale_rnd(start_dts + start_ct, MOV_TIMESCALE,
                           track->timescale, AV_ROUND_DOWN);
    version |= delay < INT32_MAX ? 0 : 1;

    entry_size = (version == 1) ? 20 : 12;
    entry_count = 1 + (delay > 0);
    size = 24 + entry_count * entry_size;

    /* write the atom data */
    avio_wb32(pb, size);
    ffio_wfourcc(pb, "edts");
    avio_wb32(pb, size - 8);
    ffio_wfourcc(pb, "elst");
    avio_w8(pb, version);
    avio_wb24(pb, 0); /* flags */

    avio_wb32(pb, entry_count);
    if (delay > 0) { /* add an empty edit to delay presentation */
        /* In the positive delay case, the delay includes the cts
         * offset, and the second edit list entry below trims out
         * the same amount from the actual content. This makes sure
         * that the offsetted last sample is included in the edit
         * list duration as well. */
        if (version == 1) {
            avio_wb64(pb, delay);
            avio_wb64(pb, -1);
        } else {
            avio_wb32(pb, delay);
            avio_wb32(pb, -1);
        }
        avio_wb32(pb, 0x00010000);
    } else {
        /* Avoid accidentally ending up with start_ct = -1 which has got a
         * special meaning. Normally start_ct should end up positive or zero
         * here, but use FFMIN in case dts is a a small positive integer
         * rounded to 0 when represented in MOV_TIMESCALE units. */
        av_assert0(av_rescale_rnd(start_dts, MOV_TIMESCALE, track->timescale, AV_ROUND_DOWN) <= 0);
        start_ct  = -FFMIN(start_dts, 0);
        /* Note, this delay is calculated from the pts of the first sample,
         * ensuring that we don't reduce the duration for cases with
         * dts<0 pts=0. */
        duration += delay;
    }

    /* For fragmented files, we don't know the full length yet. Setting
     * duration to 0 allows us to only specify the offset, including
     * the rest of the content (from all future fragments) without specifying
     * an explicit duration. */
    if (mov->flags & FF_MOV_FLAG_FRAGMENT)
        duration = 0;

    /* duration */
    if (version == 1) {
        avio_wb64(pb, duration);
        avio_wb64(pb, start_ct);
    } else {
        avio_wb32(pb, duration);
        avio_wb32(pb, start_ct);
    }
    avio_wb32(pb, 0x00010000);
    return size;
}

static int mov_write_tref_tag(AVIOContext *pb, MOVTrack *track)
{
    avio_wb32(pb, 20);   // size
    ffio_wfourcc(pb, "tref");
    avio_wb32(pb, 12);   // size (subatom)
    avio_wl32(pb, track->tref_tag);
    avio_wb32(pb, track->tref_id);
    return 20;
}

// goes at the end of each track!  ... Critical for PSP playback ("Incompatible data" without it)
static int mov_write_uuid_tag_psp(AVIOContext *pb, MOVTrack *mov)
{
    avio_wb32(pb, 0x34); /* size ... reports as 28 in mp4box! */
    ffio_wfourcc(pb, "uuid");
    ffio_wfourcc(pb, "USMT");
    avio_wb32(pb, 0x21d24fce);
    avio_wb32(pb, 0xbb88695c);
    avio_wb32(pb, 0xfac9c740);
    avio_wb32(pb, 0x1c);     // another size here!
    ffio_wfourcc(pb, "MTDT");
    avio_wb32(pb, 0x00010012);
    avio_wb32(pb, 0x0a);
    avio_wb32(pb, 0x55c40000);
    avio_wb32(pb, 0x1);
    avio_wb32(pb, 0x0);
    return 0x34;
}

static int mov_write_udta_sdp(AVIOContext *pb, MOVTrack *track)
{
    AVFormatContext *ctx = track->rtp_ctx;
    char buf[1000] = "";
    int len;

    ff_sdp_write_media(buf, sizeof(buf), ctx->streams[0], track->src_track,
                       NULL, NULL, 0, 0, ctx);
    av_strlcatf(buf, sizeof(buf), "a=control:streamid=%d\r\n", track->track_id);
    len = strlen(buf);

    avio_wb32(pb, len + 24);
    ffio_wfourcc(pb, "udta");
    avio_wb32(pb, len + 16);
    ffio_wfourcc(pb, "hnti");
    avio_wb32(pb, len + 8);
    ffio_wfourcc(pb, "sdp ");
    avio_write(pb, buf, len);
    return len + 24;
}

static int mov_write_track_metadata(AVIOContext *pb, AVStream *st,
                                    const char *tag, const char *str)
{
    int64_t pos = avio_tell(pb);
    AVDictionaryEntry *t = av_dict_get(st->metadata, str, NULL, 0);
    if (!t || !utf8len(t->value))
        return 0;

    avio_wb32(pb, 0);   /* size */
    ffio_wfourcc(pb, tag); /* type */
    avio_write(pb, t->value, strlen(t->value)); /* UTF8 string value */
    return update_size(pb, pos);
}

static int mov_write_track_udta_tag(AVIOContext *pb, MOVMuxContext *mov,
                                    AVStream *st)
{
    AVIOContext *pb_buf;
    int ret, size;
    uint8_t *buf;

    if (!st)
        return 0;

    ret = avio_open_dyn_buf(&pb_buf);
    if (ret < 0)
        return ret;

    if (mov->mode & MODE_MP4)
        mov_write_track_metadata(pb_buf, st, "name", "title");

    if ((size = avio_close_dyn_buf(pb_buf, &buf)) > 0) {
        avio_wb32(pb, size + 8);
        ffio_wfourcc(pb, "udta");
        avio_write(pb, buf, size);
    }
    av_free(buf);

    return 0;
}

static int mov_write_trak_tag(AVIOContext *pb, MOVMuxContext *mov,
                              MOVTrack *track, AVStream *st)
{
    int64_t pos = avio_tell(pb);
    int entry_backup = track->entry;
    int chunk_backup = track->chunkCount;
    int ret;

    /* If we want to have an empty moov, but some samples already have been
     * buffered (delay_moov), pretend that no samples have been written yet. */
    if (mov->flags & FF_MOV_FLAG_EMPTY_MOOV)
        track->chunkCount = track->entry = 0;

    avio_wb32(pb, 0); /* size */
    ffio_wfourcc(pb, "trak");
    mov_write_tkhd_tag(pb, mov, track, st);

    av_assert2(mov->use_editlist >= 0);

    if (track->start_dts != AV_NOPTS_VALUE) {
        if (mov->use_editlist)
            mov_write_edts_tag(pb, mov, track);  // PSP Movies and several other cases require edts box
        else if ((track->entry && track->cluster[0].dts) || track->mode == MODE_PSP || is_clcp_track(track))
            av_log(mov->fc, AV_LOG_WARNING,
                   "Not writing any edit list even though one would have been required\n");
    }

    if (track->tref_tag)
        mov_write_tref_tag(pb, track);

    if ((ret = mov_write_mdia_tag(pb, mov, track)) < 0)
        return ret;
    if (track->mode == MODE_PSP)
        mov_write_uuid_tag_psp(pb, track); // PSP Movies require this uuid box
    if (track->tag == MKTAG('r','t','p',' '))
        mov_write_udta_sdp(pb, track);
    if (track->mode == MODE_MOV) {
        if (track->enc->codec_type == AVMEDIA_TYPE_VIDEO) {
            double sample_aspect_ratio = av_q2d(st->sample_aspect_ratio);
            if (st->sample_aspect_ratio.num && 1.0 != sample_aspect_ratio) {
                mov_write_tapt_tag(pb, track);
            }
        }
        if (is_clcp_track(track) && st->sample_aspect_ratio.num) {
            mov_write_tapt_tag(pb, track);
        }
    }
    mov_write_track_udta_tag(pb, mov, st);
    track->entry = entry_backup;
    track->chunkCount = chunk_backup;
    return update_size(pb, pos);
}

static int mov_write_iods_tag(AVIOContext *pb, MOVMuxContext *mov)
{
    int i, has_audio = 0, has_video = 0;
    int64_t pos = avio_tell(pb);
    int audio_profile = mov->iods_audio_profile;
    int video_profile = mov->iods_video_profile;
    for (i = 0; i < mov->nb_streams; i++) {
        if (mov->tracks[i].entry > 0 || mov->flags & FF_MOV_FLAG_EMPTY_MOOV) {
            has_audio |= mov->tracks[i].enc->codec_type == AVMEDIA_TYPE_AUDIO;
            has_video |= mov->tracks[i].enc->codec_type == AVMEDIA_TYPE_VIDEO;
        }
    }
    if (audio_profile < 0)
        audio_profile = 0xFF - has_audio;
    if (video_profile < 0)
        video_profile = 0xFF - has_video;
    avio_wb32(pb, 0x0); /* size */
    ffio_wfourcc(pb, "iods");
    avio_wb32(pb, 0);    /* version & flags */
    put_descr(pb, 0x10, 7);
    avio_wb16(pb, 0x004f);
    avio_w8(pb, 0xff);
    avio_w8(pb, 0xff);
    avio_w8(pb, audio_profile);
    avio_w8(pb, video_profile);
    avio_w8(pb, 0xff);
    return update_size(pb, pos);
}

static int mov_write_trex_tag(AVIOContext *pb, MOVTrack *track)
{
    avio_wb32(pb, 0x20); /* size */
    ffio_wfourcc(pb, "trex");
    avio_wb32(pb, 0);   /* version & flags */
    avio_wb32(pb, track->track_id); /* track ID */
    avio_wb32(pb, 1);   /* default sample description index */
    avio_wb32(pb, 0);   /* default sample duration */
    avio_wb32(pb, 0);   /* default sample size */
    avio_wb32(pb, 0);   /* default sample flags */
    return 0;
}

static int mov_write_mvex_tag(AVIOContext *pb, MOVMuxContext *mov)
{
    int64_t pos = avio_tell(pb);
    int i;
    avio_wb32(pb, 0x0); /* size */
    ffio_wfourcc(pb, "mvex");
    for (i = 0; i < mov->nb_streams; i++)
        mov_write_trex_tag(pb, &mov->tracks[i]);
    return update_size(pb, pos);
}

static int mov_write_mvhd_tag(AVIOContext *pb, MOVMuxContext *mov)
{
    int max_track_id = 1, i;
    int64_t max_track_len = 0;
    int version;

    for (i = 0; i < mov->nb_streams; i++) {
        if (mov->tracks[i].entry > 0 && mov->tracks[i].timescale) {
            int64_t max_track_len_temp = av_rescale_rnd(mov->tracks[i].track_duration,
                                                MOV_TIMESCALE,
                                                mov->tracks[i].timescale,
                                                AV_ROUND_UP);
            if (max_track_len < max_track_len_temp)
                max_track_len = max_track_len_temp;
            if (max_track_id < mov->tracks[i].track_id)
                max_track_id = mov->tracks[i].track_id;
        }
    }
    /* If using delay_moov, make sure the output is the same as if no
     * samples had been written yet. */
    if (mov->flags & FF_MOV_FLAG_EMPTY_MOOV) {
        max_track_len = 0;
        max_track_id  = 1;
    }

    version = max_track_len < UINT32_MAX ? 0 : 1;
    avio_wb32(pb, version == 1 ? 120 : 108); /* size */

    ffio_wfourcc(pb, "mvhd");
    avio_w8(pb, version);
    avio_wb24(pb, 0); /* flags */
    if (version == 1) {
        avio_wb64(pb, mov->time);
        avio_wb64(pb, mov->time);
    } else {
        avio_wb32(pb, mov->time); /* creation time */
        avio_wb32(pb, mov->time); /* modification time */
    }
    avio_wb32(pb, MOV_TIMESCALE);
    (version == 1) ? avio_wb64(pb, max_track_len) : avio_wb32(pb, max_track_len); /* duration of longest track */

    avio_wb32(pb, 0x00010000); /* reserved (preferred rate) 1.0 = normal */
    avio_wb16(pb, 0x0100); /* reserved (preferred volume) 1.0 = normal */
    avio_wb16(pb, 0); /* reserved */
    avio_wb32(pb, 0); /* reserved */
    avio_wb32(pb, 0); /* reserved */

    /* Matrix structure */
    write_matrix(pb, 1, 0, 0, 1, 0, 0);

    avio_wb32(pb, 0); /* reserved (preview time) */
    avio_wb32(pb, 0); /* reserved (preview duration) */
    avio_wb32(pb, 0); /* reserved (poster time) */
    avio_wb32(pb, 0); /* reserved (selection time) */
    avio_wb32(pb, 0); /* reserved (selection duration) */
    avio_wb32(pb, 0); /* reserved (current time) */
    avio_wb32(pb, max_track_id + 1); /* Next track id */
    return 0x6c;
}

static int mov_write_itunes_hdlr_tag(AVIOContext *pb, MOVMuxContext *mov,
                                     AVFormatContext *s)
{
    avio_wb32(pb, 33); /* size */
    ffio_wfourcc(pb, "hdlr");
    avio_wb32(pb, 0);
    avio_wb32(pb, 0);
    ffio_wfourcc(pb, "mdir");
    ffio_wfourcc(pb, "appl");
    avio_wb32(pb, 0);
    avio_wb32(pb, 0);
    avio_w8(pb, 0);
    return 33;
}

/* helper function to write a data tag with the specified string as data */
static int mov_write_string_data_tag(AVIOContext *pb, const char *data, int lang, int long_style)
{
    if (long_style) {
        int size = 16 + strlen(data);
        avio_wb32(pb, size); /* size */
        ffio_wfourcc(pb, "data");
        avio_wb32(pb, 1);
        avio_wb32(pb, 0);
        avio_write(pb, data, strlen(data));
        return size;
    } else {
        if (!lang)
            lang = ff_mov_iso639_to_lang("und", 1);
        avio_wb16(pb, strlen(data)); /* string length */
        avio_wb16(pb, lang);
        avio_write(pb, data, strlen(data));
        return strlen(data) + 4;
    }
}

static int mov_write_string_tag(AVIOContext *pb, const char *name,
                                const char *value, int lang, int long_style)
{
    int size = 0;
    if (value && value[0]) {
        int64_t pos = avio_tell(pb);
        avio_wb32(pb, 0); /* size */
        ffio_wfourcc(pb, name);
        mov_write_string_data_tag(pb, value, lang, long_style);
        size = update_size(pb, pos);
    }
    return size;
}

static int mov_write_string_metadata(AVFormatContext *s, AVIOContext *pb,
                                     const char *name, const char *tag,
                                     int long_style)
{
    int l, lang = 0, len, len2;
    AVDictionaryEntry *t, *t2 = NULL;
    char tag2[16];

    if (!(t = av_dict_get(s->metadata, tag, NULL, 0)))
        return 0;

    len = strlen(t->key);
    snprintf(tag2, sizeof(tag2), "%s-", tag);
    while ((t2 = av_dict_get(s->metadata, tag2, t2, AV_DICT_IGNORE_SUFFIX))) {
        len2 = strlen(t2->key);
        if (len2 == len + 4 && !strcmp(t->value, t2->value)
            && (l = ff_mov_iso639_to_lang(&t2->key[len2 - 3], 1)) >= 0) {
            lang = l;
            break;
        }
    }
    return mov_write_string_tag(pb, name, t->value, lang, long_style);
}

/* iTunes bpm number */
static int mov_write_tmpo_tag(AVIOContext *pb, AVFormatContext *s)
{
    AVDictionaryEntry *t = av_dict_get(s->metadata, "tmpo", NULL, 0);
    int size = 0, tmpo = t ? atoi(t->value) : 0;
    if (tmpo) {
        size = 26;
        avio_wb32(pb, size);
        ffio_wfourcc(pb, "tmpo");
        avio_wb32(pb, size-8); /* size */
        ffio_wfourcc(pb, "data");
        avio_wb32(pb, 0x15);  //type specifier
        avio_wb32(pb, 0);
        avio_wb16(pb, tmpo);        // data
    }
    return size;
}

/* iTunes track or disc number */
static int mov_write_trkn_tag(AVIOContext *pb, MOVMuxContext *mov,
                              AVFormatContext *s, int disc)
{
    AVDictionaryEntry *t = av_dict_get(s->metadata,
                                       disc ? "disc" : "track",
                                       NULL, 0);
    int size = 0, track = t ? atoi(t->value) : 0;
    if (track) {
        int tracks = 0;
        char *slash = strchr(t->value, '/');
        if (slash)
            tracks = atoi(slash + 1);
        avio_wb32(pb, 32); /* size */
        ffio_wfourcc(pb, disc ? "disk" : "trkn");
        avio_wb32(pb, 24); /* size */
        ffio_wfourcc(pb, "data");
        avio_wb32(pb, 0);        // 8 bytes empty
        avio_wb32(pb, 0);
        avio_wb16(pb, 0);        // empty
        avio_wb16(pb, track);    // track / disc number
        avio_wb16(pb, tracks);   // total track / disc number
        avio_wb16(pb, 0);        // empty
        size = 32;
    }
    return size;
}

static int mov_write_int8_metadata(AVFormatContext *s, AVIOContext *pb,
                                   const char *name, const char *tag,
                                   int len)
{
    AVDictionaryEntry *t = NULL;
    uint8_t num;
    int size = 24 + len;

    if (len != 1 && len != 4)
        return -1;

    if (!(t = av_dict_get(s->metadata, tag, NULL, 0)))
        return 0;
    num = atoi(t->value);

    avio_wb32(pb, size);
    ffio_wfourcc(pb, name);
    avio_wb32(pb, size - 8);
    ffio_wfourcc(pb, "data");
    avio_wb32(pb, 0x15);
    avio_wb32(pb, 0);
    if (len==4) avio_wb32(pb, num);
    else        avio_w8 (pb, num);

    return size;
}

/* iTunes meta data list */
static int mov_write_ilst_tag(AVIOContext *pb, MOVMuxContext *mov,
                              AVFormatContext *s)
{
    int64_t pos = avio_tell(pb);
    avio_wb32(pb, 0); /* size */
    ffio_wfourcc(pb, "ilst");
    mov_write_string_metadata(s, pb, "\251nam", "title"    , 1);
    mov_write_string_metadata(s, pb, "\251ART", "artist"   , 1);
    mov_write_string_metadata(s, pb, "aART", "album_artist", 1);
    mov_write_string_metadata(s, pb, "\251wrt", "composer" , 1);
    mov_write_string_metadata(s, pb, "\251alb", "album"    , 1);
    mov_write_string_metadata(s, pb, "\251day", "date"     , 1);
    if (!mov_write_string_metadata(s, pb, "\251too", "encoding_tool", 1)) {
        if (!(s->flags & AVFMT_FLAG_BITEXACT))
            mov_write_string_tag(pb, "\251too", LIBAVFORMAT_IDENT, 0, 1);
    }
    mov_write_string_metadata(s, pb, "\251cmt", "comment"  , 1);
    mov_write_string_metadata(s, pb, "\251gen", "genre"    , 1);
    mov_write_string_metadata(s, pb, "\251cpy", "copyright", 1);
    mov_write_string_metadata(s, pb, "\251grp", "grouping" , 1);
    mov_write_string_metadata(s, pb, "\251lyr", "lyrics"   , 1);
    mov_write_string_metadata(s, pb, "desc",    "description",1);
    mov_write_string_metadata(s, pb, "ldes",    "synopsis" , 1);
    mov_write_string_metadata(s, pb, "tvsh",    "show"     , 1);
    mov_write_string_metadata(s, pb, "tven",    "episode_id",1);
    mov_write_string_metadata(s, pb, "tvnn",    "network"  , 1);
    mov_write_int8_metadata  (s, pb, "tves",    "episode_sort",4);
    mov_write_int8_metadata  (s, pb, "tvsn",    "season_number",4);
    mov_write_int8_metadata  (s, pb, "stik",    "media_type",1);
    mov_write_int8_metadata  (s, pb, "hdvd",    "hd_video",  1);
    mov_write_int8_metadata  (s, pb, "pgap",    "gapless_playback",1);
    mov_write_int8_metadata  (s, pb, "cpil",    "compilation", 1);
    mov_write_trkn_tag(pb, mov, s, 0); // track number
    mov_write_trkn_tag(pb, mov, s, 1); // disc number
    mov_write_tmpo_tag(pb, s);
    return update_size(pb, pos);
}

/* iTunes meta data tag */
static int mov_write_meta_tag(AVIOContext *pb, MOVMuxContext *mov,
                              AVFormatContext *s)
{
    int size = 0;
    int64_t pos = avio_tell(pb);
    avio_wb32(pb, 0); /* size */
    ffio_wfourcc(pb, "meta");
    avio_wb32(pb, 0);
    mov_write_itunes_hdlr_tag(pb, mov, s);
    mov_write_ilst_tag(pb, mov, s);
    size = update_size(pb, pos);
    return size;
}

static int mov_write_raw_metadata_tag(AVFormatContext *s, AVIOContext *pb,
                                      const char *name, const char *key)
{
    int len;
    AVDictionaryEntry *t;

    if (!(t = av_dict_get(s->metadata, key, NULL, 0)))
        return 0;

    len = strlen(t->value);
    if (len > 0) {
        int size = len + 8;
        avio_wb32(pb, size);
        ffio_wfourcc(pb, name);
        avio_write(pb, t->value, len);
        return size;
    }
    return 0;
}

static int ascii_to_wc(AVIOContext *pb, const uint8_t *b)
{
    int val;
    while (*b) {
        GET_UTF8(val, *b++, return -1;)
        avio_wb16(pb, val);
    }
    avio_wb16(pb, 0x00);
    return 0;
}

static uint16_t language_code(const char *str)
{
    return (((str[0] - 0x60) & 0x1F) << 10) +
           (((str[1] - 0x60) & 0x1F) <<  5) +
           (( str[2] - 0x60) & 0x1F);
}

static int mov_write_3gp_udta_tag(AVIOContext *pb, AVFormatContext *s,
                                  const char *tag, const char *str)
{
    int64_t pos = avio_tell(pb);
    AVDictionaryEntry *t = av_dict_get(s->metadata, str, NULL, 0);
    if (!t || !utf8len(t->value))
        return 0;
    avio_wb32(pb, 0);   /* size */
    ffio_wfourcc(pb, tag); /* type */
    avio_wb32(pb, 0);   /* version + flags */
    if (!strcmp(tag, "yrrc"))
        avio_wb16(pb, atoi(t->value));
    else {
        avio_wb16(pb, language_code("eng")); /* language */
        avio_write(pb, t->value, strlen(t->value) + 1); /* UTF8 string value */
        if (!strcmp(tag, "albm") &&
            (t = av_dict_get(s->metadata, "track", NULL, 0)))
            avio_w8(pb, atoi(t->value));
    }
    return update_size(pb, pos);
}

static int mov_write_chpl_tag(AVIOContext *pb, AVFormatContext *s)
{
    int64_t pos = avio_tell(pb);
    int i, nb_chapters = FFMIN(s->nb_chapters, 255);

    avio_wb32(pb, 0);            // size
    ffio_wfourcc(pb, "chpl");
    avio_wb32(pb, 0x01000000);   // version + flags
    avio_wb32(pb, 0);            // unknown
    avio_w8(pb, nb_chapters);

    for (i = 0; i < nb_chapters; i++) {
        AVChapter *c = s->chapters[i];
        AVDictionaryEntry *t;
        avio_wb64(pb, av_rescale_q(c->start, c->time_base, (AVRational){1,10000000}));

        if ((t = av_dict_get(c->metadata, "title", NULL, 0))) {
            int len = FFMIN(strlen(t->value), 255);
            avio_w8(pb, len);
            avio_write(pb, t->value, len);
        } else
            avio_w8(pb, 0);
    }
    return update_size(pb, pos);
}

static int mov_write_udta_tag(AVIOContext *pb, MOVMuxContext *mov,
                              AVFormatContext *s)
{
    AVIOContext *pb_buf;
    int ret, size;
    uint8_t *buf;

    ret = avio_open_dyn_buf(&pb_buf);
    if (ret < 0)
        return ret;

    if (mov->mode & MODE_3GP) {
        mov_write_3gp_udta_tag(pb_buf, s, "perf", "artist");
        mov_write_3gp_udta_tag(pb_buf, s, "titl", "title");
        mov_write_3gp_udta_tag(pb_buf, s, "auth", "author");
        mov_write_3gp_udta_tag(pb_buf, s, "gnre", "genre");
        mov_write_3gp_udta_tag(pb_buf, s, "dscp", "comment");
        mov_write_3gp_udta_tag(pb_buf, s, "albm", "album");
        mov_write_3gp_udta_tag(pb_buf, s, "cprt", "copyright");
        mov_write_3gp_udta_tag(pb_buf, s, "yrrc", "date");
    } else if (mov->mode == MODE_MOV) { // the title field breaks gtkpod with mp4 and my suspicion is that stuff is not valid in mp4
        mov_write_string_metadata(s, pb_buf, "\251ART", "artist",      0);
        mov_write_string_metadata(s, pb_buf, "\251nam", "title",       0);
        mov_write_string_metadata(s, pb_buf, "\251aut", "author",      0);
        mov_write_string_metadata(s, pb_buf, "\251alb", "album",       0);
        mov_write_string_metadata(s, pb_buf, "\251day", "date",        0);
        mov_write_string_metadata(s, pb_buf, "\251swr", "encoder",     0);
        // currently ignored by mov.c
        mov_write_string_metadata(s, pb_buf, "\251des", "comment",     0);
        // add support for libquicktime, this atom is also actually read by mov.c
        mov_write_string_metadata(s, pb_buf, "\251cmt", "comment",     0);
        mov_write_string_metadata(s, pb_buf, "\251gen", "genre",       0);
        mov_write_string_metadata(s, pb_buf, "\251cpy", "copyright",   0);
        mov_write_string_metadata(s, pb_buf, "\251mak", "make",        0);
        mov_write_string_metadata(s, pb_buf, "\251mod", "model",       0);
        mov_write_string_metadata(s, pb_buf, "\251xyz", "location",    0);
        mov_write_raw_metadata_tag(s, pb_buf, "XMP_", "xmp");
    } else {
        /* iTunes meta data */
        mov_write_meta_tag(pb_buf, mov, s);
    }

    if (s->nb_chapters && !(mov->flags & FF_MOV_FLAG_DISABLE_CHPL))
        mov_write_chpl_tag(pb_buf, s);

    if ((size = avio_close_dyn_buf(pb_buf, &buf)) > 0) {
        avio_wb32(pb, size + 8);
        ffio_wfourcc(pb, "udta");
        avio_write(pb, buf, size);
    }
    av_free(buf);

    return 0;
}

static void mov_write_psp_udta_tag(AVIOContext *pb,
                                   const char *str, const char *lang, int type)
{
    int len = utf8len(str) + 1;
    if (len <= 0)
        return;
    avio_wb16(pb, len * 2 + 10);        /* size */
    avio_wb32(pb, type);                /* type */
    avio_wb16(pb, language_code(lang)); /* language */
    avio_wb16(pb, 0x01);                /* ? */
    ascii_to_wc(pb, str);
}

static int mov_write_uuidusmt_tag(AVIOContext *pb, AVFormatContext *s)
{
    AVDictionaryEntry *title = av_dict_get(s->metadata, "title", NULL, 0);
    int64_t pos, pos2;

    if (title) {
        pos = avio_tell(pb);
        avio_wb32(pb, 0); /* size placeholder*/
        ffio_wfourcc(pb, "uuid");
        ffio_wfourcc(pb, "USMT");
        avio_wb32(pb, 0x21d24fce); /* 96 bit UUID */
        avio_wb32(pb, 0xbb88695c);
        avio_wb32(pb, 0xfac9c740);

        pos2 = avio_tell(pb);
        avio_wb32(pb, 0); /* size placeholder*/
        ffio_wfourcc(pb, "MTDT");
        avio_wb16(pb, 4);

        // ?
        avio_wb16(pb, 0x0C);                 /* size */
        avio_wb32(pb, 0x0B);                 /* type */
        avio_wb16(pb, language_code("und")); /* language */
        avio_wb16(pb, 0x0);                  /* ? */
        avio_wb16(pb, 0x021C);               /* data */

        if (!(s->flags & AVFMT_FLAG_BITEXACT))
            mov_write_psp_udta_tag(pb, LIBAVCODEC_IDENT,      "eng", 0x04);
        mov_write_psp_udta_tag(pb, title->value,          "eng", 0x01);
        mov_write_psp_udta_tag(pb, "2006/04/01 11:11:11", "und", 0x03);

        update_size(pb, pos2);
        return update_size(pb, pos);
    }

    return 0;
}

static void build_chunks(MOVTrack *trk)
{
    int i;
    MOVIentry *chunk = &trk->cluster[0];
    uint64_t chunkSize = chunk->size;
    chunk->chunkNum = 1;
    if (trk->chunkCount)
        return;
    trk->chunkCount = 1;
    for (i = 1; i<trk->entry; i++){
        if (chunk->pos + chunkSize == trk->cluster[i].pos &&
            chunkSize + trk->cluster[i].size < (1<<20)){
            chunkSize             += trk->cluster[i].size;
            chunk->samples_in_chunk += trk->cluster[i].entries;
        } else {
            trk->cluster[i].chunkNum = chunk->chunkNum+1;
            chunk=&trk->cluster[i];
            chunkSize = chunk->size;
            trk->chunkCount++;
        }
    }
}

static int mov_write_moov_tag(AVIOContext *pb, MOVMuxContext *mov,
                              AVFormatContext *s)
{
    int i;
    int64_t pos = avio_tell(pb);
    avio_wb32(pb, 0); /* size placeholder*/
    ffio_wfourcc(pb, "moov");

    for (i = 0; i < mov->nb_streams; i++) {
        if (mov->tracks[i].entry <= 0 && !(mov->flags & FF_MOV_FLAG_FRAGMENT))
            continue;

        mov->tracks[i].time     = mov->time;
        mov->tracks[i].track_id = i + 1;

        if (mov->tracks[i].entry)
            build_chunks(&mov->tracks[i]);
    }

    if (mov->chapter_track)
        for (i = 0; i < s->nb_streams; i++) {
            mov->tracks[i].tref_tag = MKTAG('c','h','a','p');
            mov->tracks[i].tref_id  = mov->tracks[mov->chapter_track].track_id;
        }
    for (i = 0; i < mov->nb_streams; i++) {
        if (mov->tracks[i].tag == MKTAG('r','t','p',' ')) {
            mov->tracks[i].tref_tag = MKTAG('h','i','n','t');
            mov->tracks[i].tref_id =
                mov->tracks[mov->tracks[i].src_track].track_id;
        }
    }
    for (i = 0; i < mov->nb_streams; i++) {
        if (mov->tracks[i].tag == MKTAG('t','m','c','d')) {
            int src_trk = mov->tracks[i].src_track;
            mov->tracks[src_trk].tref_tag = mov->tracks[i].tag;
            mov->tracks[src_trk].tref_id  = mov->tracks[i].track_id;
            //src_trk may have a different timescale than the tmcd track
            mov->tracks[i].track_duration = av_rescale(mov->tracks[src_trk].track_duration,
                                                       mov->tracks[i].timescale,
                                                       mov->tracks[src_trk].timescale);
        }
    }

    mov_write_mvhd_tag(pb, mov);
    if (mov->mode != MODE_MOV && !mov->iods_skip)
        mov_write_iods_tag(pb, mov);
    for (i = 0; i < mov->nb_streams; i++) {
        if (mov->tracks[i].entry > 0 || mov->flags & FF_MOV_FLAG_FRAGMENT) {
            int ret = mov_write_trak_tag(pb, mov, &(mov->tracks[i]), i < s->nb_streams ? s->streams[i] : NULL);
            if (ret < 0)
                return ret;
        }
    }
    if (mov->flags & FF_MOV_FLAG_FRAGMENT)
        mov_write_mvex_tag(pb, mov); /* QuickTime requires trak to precede this */

    if (mov->mode == MODE_PSP)
        mov_write_uuidusmt_tag(pb, s);
    else
        mov_write_udta_tag(pb, mov, s);

    return update_size(pb, pos);
}

static void param_write_int(AVIOContext *pb, const char *name, int value)
{
    avio_printf(pb, "<param name=\"%s\" value=\"%d\" valuetype=\"data\"/>\n", name, value);
}

static void param_write_string(AVIOContext *pb, const char *name, const char *value)
{
    avio_printf(pb, "<param name=\"%s\" value=\"%s\" valuetype=\"data\"/>\n", name, value);
}

static void param_write_hex(AVIOContext *pb, const char *name, const uint8_t *value, int len)
{
    char buf[150];
    len = FFMIN(sizeof(buf) / 2 - 1, len);
    ff_data_to_hex(buf, value, len, 0);
    buf[2 * len] = '\0';
    avio_printf(pb, "<param name=\"%s\" value=\"%s\" valuetype=\"data\"/>\n", name, buf);
}

static int mov_write_isml_manifest(AVIOContext *pb, MOVMuxContext *mov)
{
    int64_t pos = avio_tell(pb);
    int i;
    static const uint8_t uuid[] = {
        0xa5, 0xd4, 0x0b, 0x30, 0xe8, 0x14, 0x11, 0xdd,
        0xba, 0x2f, 0x08, 0x00, 0x20, 0x0c, 0x9a, 0x66
    };

    avio_wb32(pb, 0);
    ffio_wfourcc(pb, "uuid");
    avio_write(pb, uuid, sizeof(uuid));
    avio_wb32(pb, 0);

    avio_printf(pb, "<?xml version=\"1.0\" encoding=\"utf-8\"?>\n");
    avio_printf(pb, "<smil xmlns=\"http://www.w3.org/2001/SMIL20/Language\">\n");
    avio_printf(pb, "<head>\n");
    if (!(mov->fc->flags & AVFMT_FLAG_BITEXACT))
        avio_printf(pb, "<meta name=\"creator\" content=\"%s\" />\n",
                    LIBAVFORMAT_IDENT);
    avio_printf(pb, "</head>\n");
    avio_printf(pb, "<body>\n");
    avio_printf(pb, "<switch>\n");
    for (i = 0; i < mov->nb_streams; i++) {
        MOVTrack *track = &mov->tracks[i];
        const char *type;
        /* track->track_id is initialized in write_moov, and thus isn't known
         * here yet */
        int track_id = i + 1;

        if (track->enc->codec_type == AVMEDIA_TYPE_VIDEO) {
            type = "video";
        } else if (track->enc->codec_type == AVMEDIA_TYPE_AUDIO) {
            type = "audio";
        } else {
            continue;
        }
        avio_printf(pb, "<%s systemBitrate=\"%d\">\n", type,
                                                       track->enc->bit_rate);
        param_write_int(pb, "systemBitrate", track->enc->bit_rate);
        param_write_int(pb, "trackID", track_id);
        if (track->enc->codec_type == AVMEDIA_TYPE_VIDEO) {
            if (track->enc->codec_id == AV_CODEC_ID_H264) {
                uint8_t *ptr;
                int size = track->enc->extradata_size;
                if (!ff_avc_write_annexb_extradata(track->enc->extradata, &ptr,
                                                   &size)) {
                    param_write_hex(pb, "CodecPrivateData",
                                    ptr ? ptr : track->enc->extradata,
                                    size);
                    av_free(ptr);
                }
                param_write_string(pb, "FourCC", "H264");
            } else if (track->enc->codec_id == AV_CODEC_ID_VC1) {
                param_write_string(pb, "FourCC", "WVC1");
                param_write_hex(pb, "CodecPrivateData", track->enc->extradata,
                                track->enc->extradata_size);
            }
            param_write_int(pb, "MaxWidth", track->enc->width);
            param_write_int(pb, "MaxHeight", track->enc->height);
            param_write_int(pb, "DisplayWidth", track->enc->width);
            param_write_int(pb, "DisplayHeight", track->enc->height);
        } else {
            if (track->enc->codec_id == AV_CODEC_ID_AAC) {
                param_write_string(pb, "FourCC", "AACL");
            } else if (track->enc->codec_id == AV_CODEC_ID_WMAPRO) {
                param_write_string(pb, "FourCC", "WMAP");
            }
            param_write_hex(pb, "CodecPrivateData", track->enc->extradata,
                            track->enc->extradata_size);
            param_write_int(pb, "AudioTag", ff_codec_get_tag(ff_codec_wav_tags,
                                                             track->enc->codec_id));
            param_write_int(pb, "Channels", track->enc->channels);
            param_write_int(pb, "SamplingRate", track->enc->sample_rate);
            param_write_int(pb, "BitsPerSample", 16);
            param_write_int(pb, "PacketSize", track->enc->block_align ?
                                              track->enc->block_align : 4);
        }
        avio_printf(pb, "</%s>\n", type);
    }
    avio_printf(pb, "</switch>\n");
    avio_printf(pb, "</body>\n");
    avio_printf(pb, "</smil>\n");

    return update_size(pb, pos);
}

static int mov_write_mfhd_tag(AVIOContext *pb, MOVMuxContext *mov)
{
    avio_wb32(pb, 16);
    ffio_wfourcc(pb, "mfhd");
    avio_wb32(pb, 0);
    avio_wb32(pb, mov->fragments);
    return 0;
}

static uint32_t get_sample_flags(MOVTrack *track, MOVIentry *entry)
{
    return entry->flags & MOV_SYNC_SAMPLE ? MOV_FRAG_SAMPLE_FLAG_DEPENDS_NO :
           (MOV_FRAG_SAMPLE_FLAG_DEPENDS_YES | MOV_FRAG_SAMPLE_FLAG_IS_NON_SYNC);
}

static int mov_write_tfhd_tag(AVIOContext *pb, MOVMuxContext *mov,
                              MOVTrack *track, int64_t moof_offset)
{
    int64_t pos = avio_tell(pb);
    uint32_t flags = MOV_TFHD_DEFAULT_SIZE | MOV_TFHD_DEFAULT_DURATION |
                     MOV_TFHD_BASE_DATA_OFFSET;
    if (!track->entry) {
        flags |= MOV_TFHD_DURATION_IS_EMPTY;
    } else {
        flags |= MOV_TFHD_DEFAULT_FLAGS;
    }
    if (mov->flags & FF_MOV_FLAG_OMIT_TFHD_OFFSET)
        flags &= ~MOV_TFHD_BASE_DATA_OFFSET;
    if (mov->flags & FF_MOV_FLAG_DEFAULT_BASE_MOOF) {
        flags &= ~MOV_TFHD_BASE_DATA_OFFSET;
        flags |= MOV_TFHD_DEFAULT_BASE_IS_MOOF;
    }

    /* Don't set a default sample size, the silverlight player refuses
     * to play files with that set. Don't set a default sample duration,
     * WMP freaks out if it is set. Don't set a base data offset, PIFF
     * file format says it MUST NOT be set. */
    if (track->mode == MODE_ISM)
        flags &= ~(MOV_TFHD_DEFAULT_SIZE | MOV_TFHD_DEFAULT_DURATION |
                   MOV_TFHD_BASE_DATA_OFFSET);

    avio_wb32(pb, 0); /* size placeholder */
    ffio_wfourcc(pb, "tfhd");
    avio_w8(pb, 0); /* version */
    avio_wb24(pb, flags);

    avio_wb32(pb, track->track_id); /* track-id */
    if (flags & MOV_TFHD_BASE_DATA_OFFSET)
        avio_wb64(pb, moof_offset);
    if (flags & MOV_TFHD_DEFAULT_DURATION) {
        track->default_duration = get_cluster_duration(track, 0);
        avio_wb32(pb, track->default_duration);
    }
    if (flags & MOV_TFHD_DEFAULT_SIZE) {
        track->default_size = track->entry ? track->cluster[0].size : 1;
        avio_wb32(pb, track->default_size);
    } else
        track->default_size = -1;

    if (flags & MOV_TFHD_DEFAULT_FLAGS) {
        /* Set the default flags based on the second sample, if available.
         * If the first sample is different, that can be signaled via a separate field. */
        if (track->entry > 1)
            track->default_sample_flags = get_sample_flags(track, &track->cluster[1]);
        else
            track->default_sample_flags =
                track->enc->codec_type == AVMEDIA_TYPE_VIDEO ?
                (MOV_FRAG_SAMPLE_FLAG_DEPENDS_YES | MOV_FRAG_SAMPLE_FLAG_IS_NON_SYNC) :
                MOV_FRAG_SAMPLE_FLAG_DEPENDS_NO;
        avio_wb32(pb, track->default_sample_flags);
    }

    return update_size(pb, pos);
}

static int mov_write_trun_tag(AVIOContext *pb, MOVMuxContext *mov,
                              MOVTrack *track, int moof_size,
                              int first, int end)
{
    int64_t pos = avio_tell(pb);
    uint32_t flags = MOV_TRUN_DATA_OFFSET;
    int i;

    for (i = first; i < end; i++) {
        if (get_cluster_duration(track, i) != track->default_duration)
            flags |= MOV_TRUN_SAMPLE_DURATION;
        if (track->cluster[i].size != track->default_size)
            flags |= MOV_TRUN_SAMPLE_SIZE;
        if (i > first && get_sample_flags(track, &track->cluster[i]) != track->default_sample_flags)
            flags |= MOV_TRUN_SAMPLE_FLAGS;
    }
    if (!(flags & MOV_TRUN_SAMPLE_FLAGS) && track->entry > 0 &&
         get_sample_flags(track, &track->cluster[0]) != track->default_sample_flags)
        flags |= MOV_TRUN_FIRST_SAMPLE_FLAGS;
    if (track->flags & MOV_TRACK_CTTS)
        flags |= MOV_TRUN_SAMPLE_CTS;

    avio_wb32(pb, 0); /* size placeholder */
    ffio_wfourcc(pb, "trun");
    avio_w8(pb, 0); /* version */
    avio_wb24(pb, flags);

    avio_wb32(pb, end - first); /* sample count */
    if (mov->flags & FF_MOV_FLAG_OMIT_TFHD_OFFSET &&
        !(mov->flags & FF_MOV_FLAG_DEFAULT_BASE_MOOF) &&
        !mov->first_trun)
        avio_wb32(pb, 0); /* Later tracks follow immediately after the previous one */
    else
        avio_wb32(pb, moof_size + 8 + track->data_offset +
                      track->cluster[first].pos); /* data offset */
    if (flags & MOV_TRUN_FIRST_SAMPLE_FLAGS)
        avio_wb32(pb, get_sample_flags(track, &track->cluster[first]));

    for (i = first; i < end; i++) {
        if (flags & MOV_TRUN_SAMPLE_DURATION)
            avio_wb32(pb, get_cluster_duration(track, i));
        if (flags & MOV_TRUN_SAMPLE_SIZE)
            avio_wb32(pb, track->cluster[i].size);
        if (flags & MOV_TRUN_SAMPLE_FLAGS)
            avio_wb32(pb, get_sample_flags(track, &track->cluster[i]));
        if (flags & MOV_TRUN_SAMPLE_CTS)
            avio_wb32(pb, track->cluster[i].cts);
    }

    mov->first_trun = 0;
    return update_size(pb, pos);
}

static int mov_write_tfxd_tag(AVIOContext *pb, MOVTrack *track)
{
    int64_t pos = avio_tell(pb);
    static const uint8_t uuid[] = {
        0x6d, 0x1d, 0x9b, 0x05, 0x42, 0xd5, 0x44, 0xe6,
        0x80, 0xe2, 0x14, 0x1d, 0xaf, 0xf7, 0x57, 0xb2
    };

    avio_wb32(pb, 0); /* size placeholder */
    ffio_wfourcc(pb, "uuid");
    avio_write(pb, uuid, sizeof(uuid));
    avio_w8(pb, 1);
    avio_wb24(pb, 0);
    avio_wb64(pb, track->start_dts + track->frag_start +
                  track->cluster[0].cts);
    avio_wb64(pb, track->end_pts -
                  (track->cluster[0].dts + track->cluster[0].cts));

    return update_size(pb, pos);
}

static int mov_write_tfrf_tag(AVIOContext *pb, MOVMuxContext *mov,
                              MOVTrack *track, int entry)
{
    int n = track->nb_frag_info - 1 - entry, i;
    int size = 8 + 16 + 4 + 1 + 16*n;
    static const uint8_t uuid[] = {
        0xd4, 0x80, 0x7e, 0xf2, 0xca, 0x39, 0x46, 0x95,
        0x8e, 0x54, 0x26, 0xcb, 0x9e, 0x46, 0xa7, 0x9f
    };

    if (entry < 0)
        return 0;

    avio_seek(pb, track->frag_info[entry].tfrf_offset, SEEK_SET);
    avio_wb32(pb, size);
    ffio_wfourcc(pb, "uuid");
    avio_write(pb, uuid, sizeof(uuid));
    avio_w8(pb, 1);
    avio_wb24(pb, 0);
    avio_w8(pb, n);
    for (i = 0; i < n; i++) {
        int index = entry + 1 + i;
        avio_wb64(pb, track->frag_info[index].time);
        avio_wb64(pb, track->frag_info[index].duration);
    }
    if (n < mov->ism_lookahead) {
        int free_size = 16 * (mov->ism_lookahead - n);
        avio_wb32(pb, free_size);
        ffio_wfourcc(pb, "free");
        ffio_fill(pb, 0, free_size - 8);
    }

    return 0;
}

static int mov_write_tfrf_tags(AVIOContext *pb, MOVMuxContext *mov,
                               MOVTrack *track)
{
    int64_t pos = avio_tell(pb);
    int i;
    for (i = 0; i < mov->ism_lookahead; i++) {
        /* Update the tfrf tag for the last ism_lookahead fragments,
         * nb_frag_info - 1 is the next fragment to be written. */
        mov_write_tfrf_tag(pb, mov, track, track->nb_frag_info - 2 - i);
    }
    avio_seek(pb, pos, SEEK_SET);
    return 0;
}

static int mov_add_tfra_entries(AVIOContext *pb, MOVMuxContext *mov, int tracks,
                                int size)
{
    int i;
    for (i = 0; i < mov->nb_streams; i++) {
        MOVTrack *track = &mov->tracks[i];
        MOVFragmentInfo *info;
        if ((tracks >= 0 && i != tracks) || !track->entry)
            continue;
        track->nb_frag_info++;
        if (track->nb_frag_info >= track->frag_info_capacity) {
            unsigned new_capacity = track->nb_frag_info + MOV_FRAG_INFO_ALLOC_INCREMENT;
            if (av_reallocp_array(&track->frag_info,
                                  new_capacity,
                                  sizeof(*track->frag_info)))
                return AVERROR(ENOMEM);
            track->frag_info_capacity = new_capacity;
        }
        info = &track->frag_info[track->nb_frag_info - 1];
        info->offset   = avio_tell(pb);
        info->size     = size;
        // Try to recreate the original pts for the first packet
        // from the fields we have stored
        info->time     = track->start_dts + track->frag_start +
                         track->cluster[0].cts;
        info->duration = track->end_pts -
                         (track->cluster[0].dts + track->cluster[0].cts);
        // If the pts is less than zero, we will have trimmed
        // away parts of the media track using an edit list,
        // and the corresponding start presentation time is zero.
        if (info->time < 0) {
            info->duration += info->time;
            info->time = 0;
        }
        info->tfrf_offset = 0;
        mov_write_tfrf_tags(pb, mov, track);
    }
    return 0;
}

static int mov_write_tfdt_tag(AVIOContext *pb, MOVTrack *track)
{
    int64_t pos = avio_tell(pb);

    avio_wb32(pb, 0); /* size */
    ffio_wfourcc(pb, "tfdt");
    avio_w8(pb, 1); /* version */
    avio_wb24(pb, 0);
    avio_wb64(pb, track->frag_start);
    return update_size(pb, pos);
}

static int mov_write_traf_tag(AVIOContext *pb, MOVMuxContext *mov,
                              MOVTrack *track, int64_t moof_offset,
                              int moof_size)
{
    int64_t pos = avio_tell(pb);
    int i, start = 0;
    avio_wb32(pb, 0); /* size placeholder */
    ffio_wfourcc(pb, "traf");

    mov_write_tfhd_tag(pb, mov, track, moof_offset);
    if (mov->mode != MODE_ISM)
        mov_write_tfdt_tag(pb, track);
    for (i = 1; i < track->entry; i++) {
        if (track->cluster[i].pos != track->cluster[i - 1].pos + track->cluster[i - 1].size) {
            mov_write_trun_tag(pb, mov, track, moof_size, start, i);
            start = i;
        }
    }
    mov_write_trun_tag(pb, mov, track, moof_size, start, track->entry);
    if (mov->mode == MODE_ISM) {
        mov_write_tfxd_tag(pb, track);

        if (mov->ism_lookahead) {
            int i, size = 16 + 4 + 1 + 16 * mov->ism_lookahead;

            if (track->nb_frag_info > 0) {
                MOVFragmentInfo *info = &track->frag_info[track->nb_frag_info - 1];
                if (!info->tfrf_offset)
                    info->tfrf_offset = avio_tell(pb);
            }
            avio_wb32(pb, 8 + size);
            ffio_wfourcc(pb, "free");
            for (i = 0; i < size; i++)
                avio_w8(pb, 0);
        }
    }

    return update_size(pb, pos);
}

static int mov_write_moof_tag_internal(AVIOContext *pb, MOVMuxContext *mov,
                                       int tracks, int moof_size)
{
    int64_t pos = avio_tell(pb);
    int i;

    avio_wb32(pb, 0); /* size placeholder */
    ffio_wfourcc(pb, "moof");
    mov->first_trun = 1;

    mov_write_mfhd_tag(pb, mov);
    for (i = 0; i < mov->nb_streams; i++) {
        MOVTrack *track = &mov->tracks[i];
        if (tracks >= 0 && i != tracks)
            continue;
        if (!track->entry)
            continue;
        mov_write_traf_tag(pb, mov, track, pos, moof_size);
    }

    return update_size(pb, pos);
}

static int mov_write_sidx_tag(AVIOContext *pb,
                              MOVTrack *track, int ref_size, int total_sidx_size)
{
    int64_t pos = avio_tell(pb), offset_pos, end_pos;
    int64_t presentation_time, duration, offset;
    int starts_with_SAP, i, entries;

    if (track->entry) {
        entries = 1;
        presentation_time = track->start_dts + track->frag_start +
                            track->cluster[0].cts;
        duration = track->end_pts -
                   (track->cluster[0].dts + track->cluster[0].cts);
        starts_with_SAP = track->cluster[0].flags & MOV_SYNC_SAMPLE;

        // pts<0 should be cut away using edts
        if (presentation_time < 0) {
            duration += presentation_time;
            presentation_time = 0;
        }
    } else {
        entries = track->nb_frag_info;
        if (entries <= 0)
            return 0;
        presentation_time = track->frag_info[0].time;
    }

    avio_wb32(pb, 0); /* size */
    ffio_wfourcc(pb, "sidx");
    avio_w8(pb, 1); /* version */
    avio_wb24(pb, 0);
    avio_wb32(pb, track->track_id); /* reference_ID */
    avio_wb32(pb, track->timescale); /* timescale */
    avio_wb64(pb, presentation_time); /* earliest_presentation_time */
    offset_pos = avio_tell(pb);
    avio_wb64(pb, 0); /* first_offset (offset to referenced moof) */
    avio_wb16(pb, 0); /* reserved */

    avio_wb16(pb, entries); /* reference_count */
    for (i = 0; i < entries; i++) {
        if (!track->entry) {
            if (i > 1 && track->frag_info[i].offset != track->frag_info[i - 1].offset + track->frag_info[i - 1].size) {
               av_log(NULL, AV_LOG_ERROR, "Non-consecutive fragments, writing incorrect sidx\n");
            }
            duration = track->frag_info[i].duration;
            ref_size = track->frag_info[i].size;
            starts_with_SAP = 1;
        }
        avio_wb32(pb, (0 << 31) | (ref_size & 0x7fffffff)); /* reference_type (0 = media) | referenced_size */
        avio_wb32(pb, duration); /* subsegment_duration */
        avio_wb32(pb, (starts_with_SAP << 31) | (0 << 28) | 0); /* starts_with_SAP | SAP_type | SAP_delta_time */
    }

    end_pos = avio_tell(pb);
    offset = pos + total_sidx_size - end_pos;
    avio_seek(pb, offset_pos, SEEK_SET);
    avio_wb64(pb, offset);
    avio_seek(pb, end_pos, SEEK_SET);
    return update_size(pb, pos);
}

static int mov_write_sidx_tags(AVIOContext *pb, MOVMuxContext *mov,
                               int tracks, int ref_size)
{
    int i, round, ret;
    AVIOContext *avio_buf;
    int total_size = 0;
    for (round = 0; round < 2; round++) {
        // First run one round to calculate the total size of all
        // sidx atoms.
        // This would be much simpler if we'd only write one sidx
        // atom, for the first track in the moof.
        if (round == 0) {
            if ((ret = ffio_open_null_buf(&avio_buf)) < 0)
                return ret;
        } else {
            avio_buf = pb;
        }
        for (i = 0; i < mov->nb_streams; i++) {
            MOVTrack *track = &mov->tracks[i];
            if (tracks >= 0 && i != tracks)
                continue;
            // When writing a sidx for the full file, entry is 0, but
            // we want to include all tracks. ref_size is 0 in this case,
            // since we read it from frag_info instead.
            if (!track->entry && ref_size > 0)
                continue;
            total_size -= mov_write_sidx_tag(avio_buf, track, ref_size,
                                             total_size);
        }
        if (round == 0)
            total_size = ffio_close_null_buf(avio_buf);
    }
    return 0;
}

static int mov_write_moof_tag(AVIOContext *pb, MOVMuxContext *mov, int tracks,
                              int64_t mdat_size)
{
    AVIOContext *avio_buf;
    int ret, moof_size;

    if ((ret = ffio_open_null_buf(&avio_buf)) < 0)
        return ret;
    mov_write_moof_tag_internal(avio_buf, mov, tracks, 0);
    moof_size = ffio_close_null_buf(avio_buf);

    if (mov->flags & FF_MOV_FLAG_DASH && !(mov->flags & FF_MOV_FLAG_GLOBAL_SIDX))
        mov_write_sidx_tags(pb, mov, tracks, moof_size + 8 + mdat_size);

    if ((ret = mov_add_tfra_entries(pb, mov, tracks, moof_size + 8 + mdat_size)) < 0)
        return ret;

    return mov_write_moof_tag_internal(pb, mov, tracks, moof_size);
}

static int mov_write_tfra_tag(AVIOContext *pb, MOVTrack *track)
{
    int64_t pos = avio_tell(pb);
    int i;

    avio_wb32(pb, 0); /* size placeholder */
    ffio_wfourcc(pb, "tfra");
    avio_w8(pb, 1); /* version */
    avio_wb24(pb, 0);

    avio_wb32(pb, track->track_id);
    avio_wb32(pb, 0); /* length of traf/trun/sample num */
    avio_wb32(pb, track->nb_frag_info);
    for (i = 0; i < track->nb_frag_info; i++) {
        avio_wb64(pb, track->frag_info[i].time);
        avio_wb64(pb, track->frag_info[i].offset + track->data_offset);
        avio_w8(pb, 1); /* traf number */
        avio_w8(pb, 1); /* trun number */
        avio_w8(pb, 1); /* sample number */
    }

    return update_size(pb, pos);
}

static int mov_write_mfra_tag(AVIOContext *pb, MOVMuxContext *mov)
{
    int64_t pos = avio_tell(pb);
    int i;

    avio_wb32(pb, 0); /* size placeholder */
    ffio_wfourcc(pb, "mfra");
    /* An empty mfra atom is enough to indicate to the publishing point that
     * the stream has ended. */
    if (mov->flags & FF_MOV_FLAG_ISML)
        return update_size(pb, pos);

    for (i = 0; i < mov->nb_streams; i++) {
        MOVTrack *track = &mov->tracks[i];
        if (track->nb_frag_info)
            mov_write_tfra_tag(pb, track);
    }

    avio_wb32(pb, 16);
    ffio_wfourcc(pb, "mfro");
    avio_wb32(pb, 0); /* version + flags */
    avio_wb32(pb, avio_tell(pb) + 4 - pos);

    return update_size(pb, pos);
}

static int mov_write_mdat_tag(AVIOContext *pb, MOVMuxContext *mov)
{
    avio_wb32(pb, 8);    // placeholder for extended size field (64 bit)
    ffio_wfourcc(pb, mov->mode == MODE_MOV ? "wide" : "free");

    mov->mdat_pos = avio_tell(pb);
    avio_wb32(pb, 0); /* size placeholder*/
    ffio_wfourcc(pb, "mdat");
    return 0;
}

/* TODO: This needs to be more general */
static int mov_write_ftyp_tag(AVIOContext *pb, AVFormatContext *s)
{
    MOVMuxContext *mov = s->priv_data;
    int64_t pos = avio_tell(pb);
    int has_h264 = 0, has_video = 0;
    int minor = 0x200;
    int i;

    for (i = 0; i < s->nb_streams; i++) {
        AVStream *st = s->streams[i];
        if (st->codec->codec_type == AVMEDIA_TYPE_VIDEO)
            has_video = 1;
        if (st->codec->codec_id == AV_CODEC_ID_H264)
            has_h264 = 1;
    }

    avio_wb32(pb, 0); /* size */
    ffio_wfourcc(pb, "ftyp");

    if (mov->major_brand && strlen(mov->major_brand) >= 4)
        ffio_wfourcc(pb, mov->major_brand);
    else if (mov->mode == MODE_3GP) {
        ffio_wfourcc(pb, has_h264 ? "3gp6"  : "3gp4");
        minor =     has_h264 ?   0x100 :   0x200;
    } else if (mov->mode & MODE_3G2) {
        ffio_wfourcc(pb, has_h264 ? "3g2b"  : "3g2a");
        minor =     has_h264 ? 0x20000 : 0x10000;
    } else if (mov->mode == MODE_PSP)
        ffio_wfourcc(pb, "MSNV");
    else if (mov->mode == MODE_MP4 && mov->flags & FF_MOV_FLAG_DEFAULT_BASE_MOOF)
        ffio_wfourcc(pb, "iso5"); // Required when using default-base-is-moof
    else if (mov->mode == MODE_MP4)
        ffio_wfourcc(pb, "isom");
    else if (mov->mode == MODE_IPOD)
        ffio_wfourcc(pb, has_video ? "M4V ":"M4A ");
    else if (mov->mode == MODE_ISM)
        ffio_wfourcc(pb, "isml");
    else if (mov->mode == MODE_F4V)
        ffio_wfourcc(pb, "f4v ");
    else
        ffio_wfourcc(pb, "qt  ");

    avio_wb32(pb, minor);

    if (mov->mode == MODE_MOV)
        ffio_wfourcc(pb, "qt  ");
    else if (mov->mode == MODE_ISM) {
        ffio_wfourcc(pb, "piff");
    } else if (!(mov->flags & FF_MOV_FLAG_DEFAULT_BASE_MOOF)) {
        ffio_wfourcc(pb, "isom");
        ffio_wfourcc(pb, "iso2");
        if (has_h264)
            ffio_wfourcc(pb, "avc1");
    }

    // We add tfdt atoms when fragmenting, signal this with the iso6 compatible
    // brand. This is compatible with users that don't understand tfdt.
    if (mov->flags & FF_MOV_FLAG_FRAGMENT && mov->mode != MODE_ISM)
        ffio_wfourcc(pb, "iso6");

    if (mov->mode == MODE_3GP)
        ffio_wfourcc(pb, has_h264 ? "3gp6":"3gp4");
    else if (mov->mode & MODE_3G2)
        ffio_wfourcc(pb, has_h264 ? "3g2b":"3g2a");
    else if (mov->mode == MODE_PSP)
        ffio_wfourcc(pb, "MSNV");
    else if (mov->mode == MODE_MP4)
        ffio_wfourcc(pb, "mp41");

    if (mov->flags & FF_MOV_FLAG_DASH && mov->flags & FF_MOV_FLAG_GLOBAL_SIDX)
        ffio_wfourcc(pb, "dash");

    return update_size(pb, pos);
}

static void mov_write_uuidprof_tag(AVIOContext *pb, AVFormatContext *s)
{
    AVStream       *video_st    = s->streams[0];
    AVCodecContext *video_codec = s->streams[0]->codec;
    AVCodecContext *audio_codec = s->streams[1]->codec;
    int audio_rate = audio_codec->sample_rate;
    // TODO: should be avg_frame_rate
    int frame_rate = ((video_st->time_base.den) * (0x10000)) / (video_st->time_base.num);
    int audio_kbitrate = audio_codec->bit_rate / 1000;
    int video_kbitrate = FFMIN(video_codec->bit_rate / 1000, 800 - audio_kbitrate);

    avio_wb32(pb, 0x94); /* size */
    ffio_wfourcc(pb, "uuid");
    ffio_wfourcc(pb, "PROF");

    avio_wb32(pb, 0x21d24fce); /* 96 bit UUID */
    avio_wb32(pb, 0xbb88695c);
    avio_wb32(pb, 0xfac9c740);

    avio_wb32(pb, 0x0);  /* ? */
    avio_wb32(pb, 0x3);  /* 3 sections ? */

    avio_wb32(pb, 0x14); /* size */
    ffio_wfourcc(pb, "FPRF");
    avio_wb32(pb, 0x0);  /* ? */
    avio_wb32(pb, 0x0);  /* ? */
    avio_wb32(pb, 0x0);  /* ? */

    avio_wb32(pb, 0x2c);  /* size */
    ffio_wfourcc(pb, "APRF"); /* audio */
    avio_wb32(pb, 0x0);
    avio_wb32(pb, 0x2);   /* TrackID */
    ffio_wfourcc(pb, "mp4a");
    avio_wb32(pb, 0x20f);
    avio_wb32(pb, 0x0);
    avio_wb32(pb, audio_kbitrate);
    avio_wb32(pb, audio_kbitrate);
    avio_wb32(pb, audio_rate);
    avio_wb32(pb, audio_codec->channels);

    avio_wb32(pb, 0x34);  /* size */
    ffio_wfourcc(pb, "VPRF");   /* video */
    avio_wb32(pb, 0x0);
    avio_wb32(pb, 0x1);    /* TrackID */
    if (video_codec->codec_id == AV_CODEC_ID_H264) {
        ffio_wfourcc(pb, "avc1");
        avio_wb16(pb, 0x014D);
        avio_wb16(pb, 0x0015);
    } else {
        ffio_wfourcc(pb, "mp4v");
        avio_wb16(pb, 0x0000);
        avio_wb16(pb, 0x0103);
    }
    avio_wb32(pb, 0x0);
    avio_wb32(pb, video_kbitrate);
    avio_wb32(pb, video_kbitrate);
    avio_wb32(pb, frame_rate);
    avio_wb32(pb, frame_rate);
    avio_wb16(pb, video_codec->width);
    avio_wb16(pb, video_codec->height);
    avio_wb32(pb, 0x010001); /* ? */
}

static int mov_write_identification(AVIOContext *pb, AVFormatContext *s)
{
    MOVMuxContext *mov = s->priv_data;
    int i;

    mov_write_ftyp_tag(pb,s);
    if (mov->mode == MODE_PSP) {
        int video_streams_nb = 0, audio_streams_nb = 0, other_streams_nb = 0;
        for (i = 0; i < s->nb_streams; i++) {
            AVStream *st = s->streams[i];
            if (st->codec->codec_type == AVMEDIA_TYPE_VIDEO)
                video_streams_nb++;
            else if (st->codec->codec_type == AVMEDIA_TYPE_AUDIO)
                audio_streams_nb++;
            else
                other_streams_nb++;
            }

        if (video_streams_nb != 1 || audio_streams_nb != 1 || other_streams_nb) {
            av_log(s, AV_LOG_ERROR, "PSP mode need one video and one audio stream\n");
            return AVERROR(EINVAL);
        }
        mov_write_uuidprof_tag(pb, s);
    }
    return 0;
}

static int mov_parse_mpeg2_frame(AVPacket *pkt, uint32_t *flags)
{
    uint32_t c = -1;
    int i, closed_gop = 0;

    for (i = 0; i < pkt->size - 4; i++) {
        c = (c << 8) + pkt->data[i];
        if (c == 0x1b8) { // gop
            closed_gop = pkt->data[i + 4] >> 6 & 0x01;
        } else if (c == 0x100) { // pic
            int temp_ref = (pkt->data[i + 1] << 2) | (pkt->data[i + 2] >> 6);
            if (!temp_ref || closed_gop) // I picture is not reordered
                *flags = MOV_SYNC_SAMPLE;
            else
                *flags = MOV_PARTIAL_SYNC_SAMPLE;
            break;
        }
    }
    return 0;
}

static void mov_parse_vc1_frame(AVPacket *pkt, MOVTrack *trk)
{
    const uint8_t *start, *next, *end = pkt->data + pkt->size;
    int seq = 0, entry = 0;
    int key = pkt->flags & AV_PKT_FLAG_KEY;
    start = find_next_marker(pkt->data, end);
    for (next = start; next < end; start = next) {
        next = find_next_marker(start + 4, end);
        switch (AV_RB32(start)) {
        case VC1_CODE_SEQHDR:
            seq = 1;
            break;
        case VC1_CODE_ENTRYPOINT:
            entry = 1;
            break;
        case VC1_CODE_SLICE:
            trk->vc1_info.slices = 1;
            break;
        }
    }
    if (!trk->entry && trk->vc1_info.first_packet_seen)
        trk->vc1_info.first_frag_written = 1;
    if (!trk->entry && !trk->vc1_info.first_frag_written) {
        /* First packet in first fragment */
        trk->vc1_info.first_packet_seq   = seq;
        trk->vc1_info.first_packet_entry = entry;
        trk->vc1_info.first_packet_seen  = 1;
    } else if ((seq && !trk->vc1_info.packet_seq) ||
               (entry && !trk->vc1_info.packet_entry)) {
        int i;
        for (i = 0; i < trk->entry; i++)
            trk->cluster[i].flags &= ~MOV_SYNC_SAMPLE;
        trk->has_keyframes = 0;
        if (seq)
            trk->vc1_info.packet_seq = 1;
        if (entry)
            trk->vc1_info.packet_entry = 1;
        if (!trk->vc1_info.first_frag_written) {
            /* First fragment */
            if ((!seq   || trk->vc1_info.first_packet_seq) &&
                (!entry || trk->vc1_info.first_packet_entry)) {
                /* First packet had the same headers as this one, readd the
                 * sync sample flag. */
                trk->cluster[0].flags |= MOV_SYNC_SAMPLE;
                trk->has_keyframes = 1;
            }
        }
    }
    if (trk->vc1_info.packet_seq && trk->vc1_info.packet_entry)
        key = seq && entry;
    else if (trk->vc1_info.packet_seq)
        key = seq;
    else if (trk->vc1_info.packet_entry)
        key = entry;
    if (key) {
        trk->cluster[trk->entry].flags |= MOV_SYNC_SAMPLE;
        trk->has_keyframes++;
    }
}

static int mov_flush_fragment_interleaving(AVFormatContext *s, MOVTrack *track)
{
    MOVMuxContext *mov = s->priv_data;
    int ret, buf_size;
    uint8_t *buf;
    int i, offset;

    if (!track->mdat_buf)
        return 0;
    if (!mov->mdat_buf) {
        if ((ret = avio_open_dyn_buf(&mov->mdat_buf)) < 0)
            return ret;
    }
    buf_size = avio_close_dyn_buf(track->mdat_buf, &buf);
    track->mdat_buf = NULL;

    offset = avio_tell(mov->mdat_buf);
    avio_write(mov->mdat_buf, buf, buf_size);
    av_free(buf);

    for (i = track->entries_flushed; i < track->entry; i++)
        track->cluster[i].pos += offset;
    track->entries_flushed = track->entry;
    return 0;
}

static int mov_flush_fragment(AVFormatContext *s)
{
    MOVMuxContext *mov = s->priv_data;
    int i, first_track = -1;
    int64_t mdat_size = 0;
    int ret;

    if (!(mov->flags & FF_MOV_FLAG_FRAGMENT))
        return 0;

    for (i = 0; i < mov->nb_streams; i++) {
        MOVTrack *track = &mov->tracks[i];
        if (track->entry <= 1)
            continue;
        // Sample durations are calculated as the diff of dts values,
        // but for the last sample in a fragment, we don't know the dts
        // of the first sample in the next fragment, so we have to rely
        // on what was set as duration in the AVPacket. Not all callers
        // set this though, so we might want to replace it with an
        // estimate if it currently is zero.
        if (get_cluster_duration(track, track->entry - 1) != 0)
            continue;
        // Use the duration (i.e. dts diff) of the second last sample for
        // the last one. This is a wild guess (and fatal if it turns out
        // to be too long), but probably the best we can do - having a zero
        // duration is bad as well.
        track->track_duration += get_cluster_duration(track, track->entry - 2);
        track->end_pts        += get_cluster_duration(track, track->entry - 2);
        if (!mov->missing_duration_warned) {
            av_log(s, AV_LOG_WARNING,
                   "Estimating the duration of the last packet in a "
                   "fragment, consider setting the duration field in "
                   "AVPacket instead.\n");
            mov->missing_duration_warned = 1;
        }
    }

    if (!mov->moov_written) {
        int64_t pos = avio_tell(s->pb);
        uint8_t *buf;
        int buf_size, moov_size;

        for (i = 0; i < mov->nb_streams; i++)
            if (!mov->tracks[i].entry)
                break;
        /* Don't write the initial moov unless all tracks have data */
        if (i < mov->nb_streams)
            return 0;

        moov_size = get_moov_size(s);
        for (i = 0; i < mov->nb_streams; i++)
            mov->tracks[i].data_offset = pos + moov_size + 8;

        if (mov->flags & FF_MOV_FLAG_DELAY_MOOV)
            mov_write_identification(s->pb, s);
        if ((ret = mov_write_moov_tag(s->pb, mov, s)) < 0)
            return ret;

        if (mov->flags & FF_MOV_FLAG_DELAY_MOOV) {
            if (mov->flags & FF_MOV_FLAG_GLOBAL_SIDX)
                mov->reserved_header_pos = avio_tell(s->pb);
            avio_flush(s->pb);
            mov->moov_written = 1;
            return 0;
        }

        buf_size = avio_close_dyn_buf(mov->mdat_buf, &buf);
        mov->mdat_buf = NULL;
        avio_wb32(s->pb, buf_size + 8);
        ffio_wfourcc(s->pb, "mdat");
        avio_write(s->pb, buf, buf_size);
        av_free(buf);

        if (mov->flags & FF_MOV_FLAG_GLOBAL_SIDX)
            mov->reserved_header_pos = avio_tell(s->pb);

        mov->moov_written = 1;
        mov->mdat_size = 0;
        for (i = 0; i < mov->nb_streams; i++) {
            if (mov->tracks[i].entry)
                mov->tracks[i].frag_start += mov->tracks[i].start_dts +
                                             mov->tracks[i].track_duration -
                                             mov->tracks[i].cluster[0].dts;
            mov->tracks[i].entry = 0;
        }
        avio_flush(s->pb);
        return 0;
    }

    if (mov->frag_interleave) {
        for (i = 0; i < mov->nb_streams; i++) {
            MOVTrack *track = &mov->tracks[i];
            int ret;
            if ((ret = mov_flush_fragment_interleaving(s, track)) < 0)
                return ret;
        }

        if (!mov->mdat_buf)
            return 0;
        mdat_size = avio_tell(mov->mdat_buf);
    }

    for (i = 0; i < mov->nb_streams; i++) {
        MOVTrack *track = &mov->tracks[i];
        if (mov->flags & FF_MOV_FLAG_SEPARATE_MOOF || mov->frag_interleave)
            track->data_offset = 0;
        else
            track->data_offset = mdat_size;
        if (!track->entry)
            continue;
        if (track->mdat_buf)
            mdat_size += avio_tell(track->mdat_buf);
        if (first_track < 0)
            first_track = i;
    }

    if (!mdat_size)
        return 0;

    for (i = 0; i < mov->nb_streams; i++) {
        MOVTrack *track = &mov->tracks[i];
        int buf_size, write_moof = 1, moof_tracks = -1;
        uint8_t *buf;
        int64_t duration = 0;

        if (track->entry)
            duration = track->start_dts + track->track_duration -
                       track->cluster[0].dts;
        if (mov->flags & FF_MOV_FLAG_SEPARATE_MOOF) {
            if (!track->mdat_buf)
                continue;
            mdat_size = avio_tell(track->mdat_buf);
            moof_tracks = i;
        } else {
            write_moof = i == first_track;
        }

        if (write_moof) {
            avio_flush(s->pb);

            mov_write_moof_tag(s->pb, mov, moof_tracks, mdat_size);
            mov->fragments++;

            avio_wb32(s->pb, mdat_size + 8);
            ffio_wfourcc(s->pb, "mdat");
        }

        if (track->entry)
            track->frag_start += duration;
        track->entry = 0;
        track->entries_flushed = 0;
        if (!mov->frag_interleave) {
            if (!track->mdat_buf)
                continue;
            buf_size = avio_close_dyn_buf(track->mdat_buf, &buf);
            track->mdat_buf = NULL;
        } else {
            if (!mov->mdat_buf)
                continue;
            buf_size = avio_close_dyn_buf(mov->mdat_buf, &buf);
            mov->mdat_buf = NULL;
        }

        avio_write(s->pb, buf, buf_size);
        av_free(buf);
    }

    mov->mdat_size = 0;

    avio_flush(s->pb);
    return 0;
}

static int mov_auto_flush_fragment(AVFormatContext *s)
{
    MOVMuxContext *mov = s->priv_data;
    int had_moov = mov->moov_written;
    int ret = mov_flush_fragment(s);
    if (ret < 0)
        return ret;
    // If using delay_moov, the first flush only wrote the moov,
    // not the actual moof+mdat pair, thus flush once again.
    if (!had_moov && mov->flags & FF_MOV_FLAG_DELAY_MOOV)
        ret = mov_flush_fragment(s);
    return ret;
}

int ff_mov_write_packet(AVFormatContext *s, AVPacket *pkt)
{
    MOVMuxContext *mov = s->priv_data;
    AVIOContext *pb = s->pb;
    MOVTrack *trk = &mov->tracks[pkt->stream_index];
    AVCodecContext *enc = trk->enc;
    unsigned int samples_in_chunk = 0;
    int size = pkt->size, ret = 0;
    uint8_t *reformatted_data = NULL;

    if (trk->entry) {
        int64_t duration = pkt->dts - trk->cluster[trk->entry - 1].dts;
        if (duration < 0 || duration > INT_MAX) {
            av_log(s, AV_LOG_ERROR, "Application provided duration: %"PRId64" / timestamp: %"PRId64" is out of range for mov/mp4 format\n",
                duration, pkt->dts
            );

            pkt->dts = trk->cluster[trk->entry - 1].dts + 1;
            pkt->pts = AV_NOPTS_VALUE;
        }
        if (pkt->duration < 0) {
            av_log(s, AV_LOG_ERROR, "Application provided duration: %d is invalid\n", pkt->duration);
            return AVERROR(EINVAL);
        }
    }
    if (mov->flags & FF_MOV_FLAG_FRAGMENT) {
        int ret;
        if (mov->moov_written || mov->flags & FF_MOV_FLAG_EMPTY_MOOV) {
            if (mov->frag_interleave && mov->fragments > 0) {
                if (trk->entry - trk->entries_flushed >= mov->frag_interleave) {
                    if ((ret = mov_flush_fragment_interleaving(s, trk)) < 0)
                        return ret;
                }
            }

            if (!trk->mdat_buf) {
                if ((ret = avio_open_dyn_buf(&trk->mdat_buf)) < 0)
                    return ret;
            }
            pb = trk->mdat_buf;
        } else {
            if (!mov->mdat_buf) {
                if ((ret = avio_open_dyn_buf(&mov->mdat_buf)) < 0)
                    return ret;
            }
            pb = mov->mdat_buf;
        }
    }

    if (enc->codec_id == AV_CODEC_ID_AMR_NB) {
        /* We must find out how many AMR blocks there are in one packet */
        static const uint16_t packed_size[16] =
            {13, 14, 16, 18, 20, 21, 27, 32, 6, 0, 0, 0, 0, 0, 0, 1};
        int len = 0;

        while (len < size && samples_in_chunk < 100) {
            len += packed_size[(pkt->data[len] >> 3) & 0x0F];
            samples_in_chunk++;
        }
        if (samples_in_chunk > 1) {
            av_log(s, AV_LOG_ERROR, "fatal error, input is not a single packet, implement a AVParser for it\n");
            return -1;
        }
    } else if (enc->codec_id == AV_CODEC_ID_ADPCM_MS ||
               enc->codec_id == AV_CODEC_ID_ADPCM_IMA_WAV) {
        samples_in_chunk = enc->frame_size;
    } else if (trk->sample_size)
        samples_in_chunk = size / trk->sample_size;
    else
        samples_in_chunk = 1;

    /* copy extradata if it exists */
    if (trk->vos_len == 0 && enc->extradata_size > 0 &&
        !TAG_IS_AVCI(trk->tag) &&
        (enc->codec_id != AV_CODEC_ID_DNXHD)) {
        trk->vos_len  = enc->extradata_size;
        trk->vos_data = av_malloc(trk->vos_len);
        if (!trk->vos_data) {
            ret = AVERROR(ENOMEM);
            goto err;
        }
        memcpy(trk->vos_data, enc->extradata, trk->vos_len);
    }

    if (enc->codec_id == AV_CODEC_ID_AAC && pkt->size > 2 &&
        (AV_RB16(pkt->data) & 0xfff0) == 0xfff0) {
        if (!s->streams[pkt->stream_index]->nb_frames) {
            av_log(s, AV_LOG_ERROR, "Malformed AAC bitstream detected: "
                   "use the audio bitstream filter 'aac_adtstoasc' to fix it "
                   "('-bsf:a aac_adtstoasc' option with ffmpeg)\n");
            return -1;
        }
        av_log(s, AV_LOG_WARNING, "aac bitstream error\n");
    }
    if (enc->codec_id == AV_CODEC_ID_H264 && trk->vos_len > 0 && *(uint8_t *)trk->vos_data != 1 && !TAG_IS_AVCI(trk->tag)) {
        /* from x264 or from bytestream h264 */
        /* nal reformating needed */
        if (trk->hint_track >= 0 && trk->hint_track < mov->nb_streams) {
            ff_avc_parse_nal_units_buf(pkt->data, &reformatted_data,
                                       &size);
            avio_write(pb, reformatted_data, size);
        } else {
            size = ff_avc_parse_nal_units(pb, pkt->data, pkt->size);
        }
    } else if (enc->codec_id == AV_CODEC_ID_HEVC && trk->vos_len > 6 &&
               (AV_RB24(trk->vos_data) == 1 || AV_RB32(trk->vos_data) == 1)) {
        /* extradata is Annex B, assume the bitstream is too and convert it */
        if (trk->hint_track >= 0 && trk->hint_track < mov->nb_streams) {
            ff_hevc_annexb2mp4_buf(pkt->data, &reformatted_data, &size, 0, NULL);
            avio_write(pb, reformatted_data, size);
        } else {
            size = ff_hevc_annexb2mp4(pb, pkt->data, pkt->size, 0, NULL);
        }
#if CONFIG_AC3_PARSER
    } else if (enc->codec_id == AV_CODEC_ID_EAC3) {
        size = handle_eac3(mov, pkt, trk);
        if (size < 0)
            return size;
        else if (!size)
            goto end;
        avio_write(pb, pkt->data, size);
#endif
    } else {
        avio_write(pb, pkt->data, size);
    }

    if ((enc->codec_id == AV_CODEC_ID_DNXHD ||
         enc->codec_id == AV_CODEC_ID_AC3) && !trk->vos_len) {
        /* copy frame to create needed atoms */
        trk->vos_len  = size;
        trk->vos_data = av_malloc(size);
        if (!trk->vos_data) {
            ret = AVERROR(ENOMEM);
            goto err;
        }
        memcpy(trk->vos_data, pkt->data, size);
    }

    if (trk->entry >= trk->cluster_capacity) {
        unsigned new_capacity = 2 * (trk->entry + MOV_INDEX_CLUSTER_SIZE);
        if (av_reallocp_array(&trk->cluster, new_capacity,
                              sizeof(*trk->cluster))) {
            ret = AVERROR(ENOMEM);
            goto err;
        }
        trk->cluster_capacity = new_capacity;
    }

    trk->cluster[trk->entry].pos              = avio_tell(pb) - size;
    trk->cluster[trk->entry].samples_in_chunk = samples_in_chunk;
    trk->cluster[trk->entry].chunkNum         = 0;
    trk->cluster[trk->entry].size             = size;
    trk->cluster[trk->entry].entries          = samples_in_chunk;
    trk->cluster[trk->entry].dts              = pkt->dts;
    if (!trk->entry && trk->start_dts != AV_NOPTS_VALUE) {
        if (!trk->frag_discont) {
            /* First packet of a new fragment. We already wrote the duration
             * of the last packet of the previous fragment based on track_duration,
             * which might not exactly match our dts. Therefore adjust the dts
             * of this packet to be what the previous packets duration implies. */
            trk->cluster[trk->entry].dts = trk->start_dts + trk->track_duration;
            /* We also may have written the pts and the corresponding duration
             * in sidx/tfrf/tfxd tags; make sure the sidx pts and duration match up with
             * the next fragment. This means the cts of the first sample must
             * be the same in all fragments. */
            if ((mov->flags & FF_MOV_FLAG_DASH && !(mov->flags & FF_MOV_FLAG_GLOBAL_SIDX)) ||
                mov->mode == MODE_ISM)
                pkt->pts = pkt->dts + trk->end_pts - trk->cluster[trk->entry].dts;
        } else {
            /* New fragment, but discontinuous from previous fragments.
             * Pretend the duration sum of the earlier fragments is
             * pkt->dts - trk->start_dts. */
            trk->frag_start = pkt->dts - trk->start_dts;
            trk->end_pts = AV_NOPTS_VALUE;
            trk->frag_discont = 0;
        }
    }

    if (!trk->entry && trk->start_dts == AV_NOPTS_VALUE && !mov->use_editlist &&
        s->avoid_negative_ts == AVFMT_AVOID_NEG_TS_MAKE_ZERO) {
        /* Not using edit lists and shifting the first track to start from zero.
         * If the other streams start from a later timestamp, we won't be able
         * to signal the difference in starting time without an edit list.
         * Thus move the timestamp for this first sample to 0, increasing
         * its duration instead. */
        trk->cluster[trk->entry].dts = trk->start_dts = 0;
    }
    if (trk->start_dts == AV_NOPTS_VALUE) {
        trk->start_dts = pkt->dts;
        if (trk->frag_discont) {
            /* Pretend the whole stream started at dts=0, with earlier fragments
             * already written, with a duration summing up to pkt->dts. */
            trk->frag_start   = pkt->dts;
            trk->start_dts    = 0;
            trk->frag_discont = 0;
        } else if (pkt->dts && mov->moov_written)
            av_log(s, AV_LOG_WARNING,
                   "Track %d starts with a nonzero dts %"PRId64", while the moov "
                   "already has been written. Set the delay_moov flag to handle "
                   "this case.\n",
                   pkt->stream_index, pkt->dts);
    }
    trk->track_duration = pkt->dts - trk->start_dts + pkt->duration;
    trk->last_sample_is_subtitle_end = 0;

    if (pkt->pts == AV_NOPTS_VALUE) {
        av_log(s, AV_LOG_WARNING, "pts has no value\n");
        pkt->pts = pkt->dts;
    }
    if (pkt->dts != pkt->pts)
        trk->flags |= MOV_TRACK_CTTS;
    trk->cluster[trk->entry].cts   = pkt->pts - pkt->dts;
    trk->cluster[trk->entry].flags = 0;
    if (trk->start_cts == AV_NOPTS_VALUE)
        trk->start_cts = pkt->pts - pkt->dts;
    if (trk->end_pts == AV_NOPTS_VALUE)
        trk->end_pts = trk->cluster[trk->entry].dts +
                       trk->cluster[trk->entry].cts + pkt->duration;
    else
        trk->end_pts = FFMAX(trk->end_pts, trk->cluster[trk->entry].dts +
                                           trk->cluster[trk->entry].cts +
                                           pkt->duration);

    if (enc->codec_id == AV_CODEC_ID_VC1) {
        mov_parse_vc1_frame(pkt, trk);
    } else if (pkt->flags & AV_PKT_FLAG_KEY) {
        if (mov->mode == MODE_MOV && enc->codec_id == AV_CODEC_ID_MPEG2VIDEO &&
            trk->entry > 0) { // force sync sample for the first key frame
            mov_parse_mpeg2_frame(pkt, &trk->cluster[trk->entry].flags);
            if (trk->cluster[trk->entry].flags & MOV_PARTIAL_SYNC_SAMPLE)
                trk->flags |= MOV_TRACK_STPS;
        } else {
            trk->cluster[trk->entry].flags = MOV_SYNC_SAMPLE;
        }
        if (trk->cluster[trk->entry].flags & MOV_SYNC_SAMPLE)
            trk->has_keyframes++;
    }
    trk->entry++;
    trk->sample_count += samples_in_chunk;
    mov->mdat_size    += size;

    if (trk->hint_track >= 0 && trk->hint_track < mov->nb_streams)
        ff_mov_add_hinted_packet(s, pkt, trk->hint_track, trk->entry,
                                 reformatted_data, size);

end:
err:

    av_free(reformatted_data);
    return ret;
}

static int mov_write_single_packet(AVFormatContext *s, AVPacket *pkt)
{
        MOVMuxContext *mov = s->priv_data;
        MOVTrack *trk = &mov->tracks[pkt->stream_index];
        AVCodecContext *enc = trk->enc;
        int64_t frag_duration = 0;
        int size = pkt->size;

        if (!pkt->size)
            return 0;             /* Discard 0 sized packets */

        if (mov->flags & FF_MOV_FLAG_FRAG_DISCONT) {
            int i;
            for (i = 0; i < s->nb_streams; i++)
                mov->tracks[i].frag_discont = 1;
            mov->flags &= ~FF_MOV_FLAG_FRAG_DISCONT;
        }

        if (trk->entry && pkt->stream_index < s->nb_streams)
            frag_duration = av_rescale_q(pkt->dts - trk->cluster[0].dts,
                                         s->streams[pkt->stream_index]->time_base,
                                         AV_TIME_BASE_Q);
        if ((mov->max_fragment_duration &&
             frag_duration >= mov->max_fragment_duration) ||
             (mov->max_fragment_size && mov->mdat_size + size >= mov->max_fragment_size) ||
             (mov->flags & FF_MOV_FLAG_FRAG_KEYFRAME &&
              enc->codec_type == AVMEDIA_TYPE_VIDEO &&
              trk->entry && pkt->flags & AV_PKT_FLAG_KEY)) {
            if (frag_duration >= mov->min_fragment_duration) {
                // Set the duration of this track to line up with the next
                // sample in this track. This avoids relying on AVPacket
                // duration, but only helps for this particular track, not
                // for the other ones that are flushed at the same time.
                trk->track_duration = pkt->dts - trk->start_dts;
                trk->end_pts = pkt->pts;
                mov_auto_flush_fragment(s);
            }
        }

        return ff_mov_write_packet(s, pkt);
}

static int mov_write_subtitle_end_packet(AVFormatContext *s,
                                         int stream_index,
                                         int64_t dts) {
    AVPacket end;
    uint8_t data[2] = {0};
    int ret;

    av_init_packet(&end);
    end.size = sizeof(data);
    end.data = data;
    end.pts = dts;
    end.dts = dts;
    end.duration = 0;
    end.stream_index = stream_index;

    ret = mov_write_single_packet(s, &end);
    av_free_packet(&end);

    return ret;
}

static int mov_write_packet(AVFormatContext *s, AVPacket *pkt)
{
    if (!pkt) {
        mov_flush_fragment(s);
        return 1;
    } else {
        int i;
        MOVMuxContext *mov = s->priv_data;

        if (!pkt->size) return 0; /* Discard 0 sized packets */

        /*
         * Subtitles require special handling.
         *
         * 1) For full complaince, every track must have a sample at
         * dts == 0, which is rarely true for subtitles. So, as soon
         * as we see any packet with dts > 0, write an empty subtitle
         * at dts == 0 for any subtitle track with no samples in it.
         *
         * 2) For each subtitle track, check if the current packet's
         * dts is past the duration of the last subtitle sample. If
         * so, we now need to write an end sample for that subtitle.
         *
         * This must be done conditionally to allow for subtitles that
         * immediately replace each other, in which case an end sample
         * is not needed, and is, in fact, actively harmful.
         *
         * 3) See mov_write_trailer for how the final end sample is
         * handled.
         */
        for (i = 0; i < mov->nb_streams; i++) {
            MOVTrack *trk = &mov->tracks[i];
            int ret;

            if (trk->enc->codec_id == AV_CODEC_ID_MOV_TEXT &&
                trk->track_duration < pkt->dts &&
                (trk->entry == 0 || !trk->last_sample_is_subtitle_end)) {
                ret = mov_write_subtitle_end_packet(s, i, trk->track_duration);
                if (ret < 0) return ret;
                trk->last_sample_is_subtitle_end = 1;
            }
        }

        return mov_write_single_packet(s, pkt);
    }
}

// QuickTime chapters involve an additional text track with the chapter names
// as samples, and a tref pointing from the other tracks to the chapter one.
static int mov_create_chapter_track(AVFormatContext *s, int tracknum)
{
    AVIOContext *pb;

    MOVMuxContext *mov = s->priv_data;
    MOVTrack *track = &mov->tracks[tracknum];
    AVPacket pkt = { .stream_index = tracknum, .flags = AV_PKT_FLAG_KEY };
    int i, len;

    track->mode = mov->mode;
    track->tag = MKTAG('t','e','x','t');
    track->timescale = MOV_TIMESCALE;
    track->enc = avcodec_alloc_context3(NULL);
    if (!track->enc)
        return AVERROR(ENOMEM);
    track->enc->codec_type = AVMEDIA_TYPE_SUBTITLE;
#if 0
    // These properties are required to make QT recognize the chapter track
    uint8_t chapter_properties[43] = { 0, 0, 0, 0, 0, 0, 0, 1, };
    if (ff_alloc_extradata(track->enc, sizeof(chapter_properties)))
        return AVERROR(ENOMEM);
    memcpy(track->enc->extradata, chapter_properties, sizeof(chapter_properties));
#else
    if (avio_open_dyn_buf(&pb) >= 0) {
        int size;
        uint8_t *buf;

        /* Stub header (usually for Quicktime chapter track) */
        // TextSampleEntry
        avio_wb32(pb, 0x01); // displayFlags
        avio_w8(pb, 0x00);   // horizontal justification
        avio_w8(pb, 0x00);   // vertical justification
        avio_w8(pb, 0x00);   // bgColourRed
        avio_w8(pb, 0x00);   // bgColourGreen
        avio_w8(pb, 0x00);   // bgColourBlue
        avio_w8(pb, 0x00);   // bgColourAlpha
        // BoxRecord
        avio_wb16(pb, 0x00); // defTextBoxTop
        avio_wb16(pb, 0x00); // defTextBoxLeft
        avio_wb16(pb, 0x00); // defTextBoxBottom
        avio_wb16(pb, 0x00); // defTextBoxRight
        // StyleRecord
        avio_wb16(pb, 0x00); // startChar
        avio_wb16(pb, 0x00); // endChar
        avio_wb16(pb, 0x01); // fontID
        avio_w8(pb, 0x00);   // fontStyleFlags
        avio_w8(pb, 0x00);   // fontSize
        avio_w8(pb, 0x00);   // fgColourRed
        avio_w8(pb, 0x00);   // fgColourGreen
        avio_w8(pb, 0x00);   // fgColourBlue
        avio_w8(pb, 0x00);   // fgColourAlpha
        // FontTableBox
        avio_wb32(pb, 0x0D); // box size
        ffio_wfourcc(pb, "ftab"); // box atom name
        avio_wb16(pb, 0x01); // entry count
        // FontRecord
        avio_wb16(pb, 0x01); // font ID
        avio_w8(pb, 0x00);   // font name length

        if ((size = avio_close_dyn_buf(pb, &buf)) > 0) {
            track->enc->extradata = buf;
            track->enc->extradata_size = size;
        } else {
            av_freep(&buf);
        }
    }
#endif

    for (i = 0; i < s->nb_chapters; i++) {
        AVChapter *c = s->chapters[i];
        AVDictionaryEntry *t;

        int64_t end = av_rescale_q(c->end, c->time_base, (AVRational){1,MOV_TIMESCALE});
        pkt.pts = pkt.dts = av_rescale_q(c->start, c->time_base, (AVRational){1,MOV_TIMESCALE});
        pkt.duration = end - pkt.dts;

        if ((t = av_dict_get(c->metadata, "title", NULL, 0))) {
            const char encd[12] = {
                0x00, 0x00, 0x00, 0x0C,
                'e',  'n',  'c',  'd',
                0x00, 0x00, 0x01, 0x00 };
            len      = strlen(t->value);
            pkt.size = len + 2 + 12;
            pkt.data = av_malloc(pkt.size);
            if (!pkt.data)
                return AVERROR(ENOMEM);
            AV_WB16(pkt.data, len);
            memcpy(pkt.data + 2, t->value, len);
            memcpy(pkt.data + len + 2, encd, sizeof(encd));
            ff_mov_write_packet(s, &pkt);
            av_freep(&pkt.data);
        }
    }

    return 0;
}

static int mov_create_timecode_track(AVFormatContext *s, int index, int src_index, const char *tcstr)
{
    int ret;
    MOVMuxContext *mov  = s->priv_data;
    MOVTrack *track     = &mov->tracks[index];
    AVStream *src_st    = s->streams[src_index];
    AVTimecode tc;
    AVPacket pkt    = {.stream_index = index, .flags = AV_PKT_FLAG_KEY, .size = 4};
    AVRational rate = find_fps(s, src_st);

    /* compute the frame number */
    ret = av_timecode_init_from_string(&tc, rate, tcstr, s);
    if (ret < 0)
        return ret;

    /* tmcd track based on video stream */
    track->mode      = mov->mode;
    track->tag       = MKTAG('t','m','c','d');
    track->src_track = src_index;
    track->timescale = mov->tracks[src_index].timescale;
    if (tc.flags & AV_TIMECODE_FLAG_DROPFRAME)
        track->timecode_flags |= MOV_TIMECODE_FLAG_DROPFRAME;

    /* set st to src_st for metadata access*/
    track->st = src_st;

    /* encode context: tmcd data stream */
    track->enc = avcodec_alloc_context3(NULL);
    if (!track->enc)
        return AVERROR(ENOMEM);
    track->enc->codec_type = AVMEDIA_TYPE_DATA;
    track->enc->codec_tag  = track->tag;
    track->enc->time_base  = av_inv_q(rate);

    /* the tmcd track just contains one packet with the frame number */
    pkt.data = av_malloc(pkt.size);
    if (!pkt.data)
        return AVERROR(ENOMEM);
    AV_WB32(pkt.data, tc.start);
    ret = ff_mov_write_packet(s, &pkt);
    av_free(pkt.data);
    return ret;
}

/*
 * st->disposition controls the "enabled" flag in the tkhd tag.
 * QuickTime will not play a track if it is not enabled.  So make sure
 * that one track of each type (audio, video, subtitle) is enabled.
 *
 * Subtitles are special.  For audio and video, setting "enabled" also
 * makes the track "default" (i.e. it is rendered when played). For
 * subtitles, an "enabled" subtitle is not rendered by default, but
 * if no subtitle is enabled, the subtitle menu in QuickTime will be
 * empty!
 */
static void enable_tracks(AVFormatContext *s)
{
    MOVMuxContext *mov = s->priv_data;
    int i;
    int enabled[AVMEDIA_TYPE_NB];
    int first[AVMEDIA_TYPE_NB];

    for (i = 0; i < AVMEDIA_TYPE_NB; i++) {
        enabled[i] = 0;
        first[i] = -1;
    }

    for (i = 0; i < s->nb_streams; i++) {
        AVStream *st = s->streams[i];

        if (st->codec->codec_type <= AVMEDIA_TYPE_UNKNOWN ||
            st->codec->codec_type >= AVMEDIA_TYPE_NB)
            continue;

        if (first[st->codec->codec_type] < 0)
            first[st->codec->codec_type] = i;
        if (st->disposition & AV_DISPOSITION_DEFAULT) {
            mov->tracks[i].flags |= MOV_TRACK_ENABLED;
            enabled[st->codec->codec_type]++;
        }
    }

    for (i = 0; i < AVMEDIA_TYPE_NB; i++) {
        switch (i) {
        case AVMEDIA_TYPE_VIDEO:
        case AVMEDIA_TYPE_AUDIO:
        case AVMEDIA_TYPE_SUBTITLE:
            if (enabled[i] > 1)
                mov->per_stream_grouping = 1;
            if (!enabled[i] && first[i] >= 0)
                mov->tracks[first[i]].flags |= MOV_TRACK_ENABLED;
            break;
        }
    }
}

static void mov_free(AVFormatContext *s)
{
    MOVMuxContext *mov = s->priv_data;
    int i;

    if (mov->chapter_track) {
        if (mov->tracks[mov->chapter_track].enc)
            av_freep(&mov->tracks[mov->chapter_track].enc->extradata);
        av_freep(&mov->tracks[mov->chapter_track].enc);
    }

    for (i = 0; i < mov->nb_streams; i++) {
        if (mov->tracks[i].tag == MKTAG('r','t','p',' '))
            ff_mov_close_hinting(&mov->tracks[i]);
        else if (mov->tracks[i].tag == MKTAG('t','m','c','d') && mov->nb_meta_tmcd)
            av_freep(&mov->tracks[i].enc);
        av_freep(&mov->tracks[i].cluster);
        av_freep(&mov->tracks[i].frag_info);

        if (mov->tracks[i].vos_len)
            av_freep(&mov->tracks[i].vos_data);
    }

    av_freep(&mov->tracks);
}

static uint32_t rgb_to_yuv(uint32_t rgb)
{
    uint8_t r, g, b;
    int y, cb, cr;

    r = (rgb >> 16) & 0xFF;
    g = (rgb >>  8) & 0xFF;
    b = (rgb      ) & 0xFF;

    y  = av_clip_uint8(( 16000 +  257 * r + 504 * g +  98 * b)/1000);
    cb = av_clip_uint8((128000 -  148 * r - 291 * g + 439 * b)/1000);
    cr = av_clip_uint8((128000 +  439 * r - 368 * g -  71 * b)/1000);

    return (y << 16) | (cr << 8) | cb;
}

static int mov_create_dvd_sub_decoder_specific_info(MOVTrack *track,
                                                    AVStream *st)
{
    int i, width = 720, height = 480;
    int have_palette = 0, have_size = 0;
    uint32_t palette[16];
    char *cur = st->codec->extradata;

    while (cur && *cur) {
        if (strncmp("palette:", cur, 8) == 0) {
            int i, count;
            count = sscanf(cur + 8,
                "%06"PRIx32", %06"PRIx32", %06"PRIx32", %06"PRIx32", "
                "%06"PRIx32", %06"PRIx32", %06"PRIx32", %06"PRIx32", "
                "%06"PRIx32", %06"PRIx32", %06"PRIx32", %06"PRIx32", "
                "%06"PRIx32", %06"PRIx32", %06"PRIx32", %06"PRIx32"",
                &palette[ 0], &palette[ 1], &palette[ 2], &palette[ 3],
                &palette[ 4], &palette[ 5], &palette[ 6], &palette[ 7],
                &palette[ 8], &palette[ 9], &palette[10], &palette[11],
                &palette[12], &palette[13], &palette[14], &palette[15]);

            for (i = 0; i < count; i++) {
                palette[i] = rgb_to_yuv(palette[i]);
            }
            have_palette = 1;
        } else if (!strncmp("size:", cur, 5)) {
            sscanf(cur + 5, "%dx%d", &width, &height);
            have_size = 1;
        }
        if (have_palette && have_size)
            break;
        cur += strcspn(cur, "\n\r");
        cur += strspn(cur, "\n\r");
    }
    if (have_palette) {
        track->vos_data = av_malloc(16*4);
        if (!track->vos_data)
            return AVERROR(ENOMEM);
        for (i = 0; i < 16; i++) {
            AV_WB32(track->vos_data + i * 4, palette[i]);
        }
        track->vos_len = 16 * 4;
    }
    st->codec->width = width;
    st->codec->height = track->height = height;

    return 0;
}

static int mov_write_header(AVFormatContext *s)
{
    AVIOContext *pb = s->pb;
    MOVMuxContext *mov = s->priv_data;
    AVDictionaryEntry *t, *global_tcr = av_dict_get(s->metadata, "timecode", NULL, 0);
    int i, ret, hint_track = 0, tmcd_track = 0;

    mov->fc = s;

    /* Default mode == MP4 */
    mov->mode = MODE_MP4;

    if (s->oformat) {
        if (!strcmp("3gp", s->oformat->name)) mov->mode = MODE_3GP;
        else if (!strcmp("3g2", s->oformat->name)) mov->mode = MODE_3GP|MODE_3G2;
        else if (!strcmp("mov", s->oformat->name)) mov->mode = MODE_MOV;
        else if (!strcmp("psp", s->oformat->name)) mov->mode = MODE_PSP;
        else if (!strcmp("ipod",s->oformat->name)) mov->mode = MODE_IPOD;
        else if (!strcmp("ismv",s->oformat->name)) mov->mode = MODE_ISM;
        else if (!strcmp("f4v", s->oformat->name)) mov->mode = MODE_F4V;
    }

    if (mov->flags & FF_MOV_FLAG_DELAY_MOOV)
        mov->flags |= FF_MOV_FLAG_EMPTY_MOOV;

    /* Set the FRAGMENT flag if any of the fragmentation methods are
     * enabled. */
    if (mov->max_fragment_duration || mov->max_fragment_size ||
        mov->flags & (FF_MOV_FLAG_EMPTY_MOOV |
                      FF_MOV_FLAG_FRAG_KEYFRAME |
                      FF_MOV_FLAG_FRAG_CUSTOM))
        mov->flags |= FF_MOV_FLAG_FRAGMENT;

    /* Set other implicit flags immediately */
    if (mov->mode == MODE_ISM)
        mov->flags |= FF_MOV_FLAG_EMPTY_MOOV | FF_MOV_FLAG_SEPARATE_MOOF |
                      FF_MOV_FLAG_FRAGMENT;
    if (mov->flags & FF_MOV_FLAG_DASH)
        mov->flags |= FF_MOV_FLAG_FRAGMENT | FF_MOV_FLAG_EMPTY_MOOV |
                      FF_MOV_FLAG_DEFAULT_BASE_MOOF;

    if (mov->flags & FF_MOV_FLAG_FASTSTART) {
        mov->reserved_moov_size = -1;
    }

    if (mov->use_editlist < 0) {
        mov->use_editlist = 1;
        if (mov->flags & FF_MOV_FLAG_FRAGMENT &&
            !(mov->flags & FF_MOV_FLAG_DELAY_MOOV)) {
            // If we can avoid needing an edit list by shifting the
            // tracks, prefer that over (trying to) write edit lists
            // in fragmented output.
            if (s->avoid_negative_ts == AVFMT_AVOID_NEG_TS_AUTO ||
                s->avoid_negative_ts == AVFMT_AVOID_NEG_TS_MAKE_ZERO)
                mov->use_editlist = 0;
        }
    }
    if (mov->flags & FF_MOV_FLAG_EMPTY_MOOV &&
        !(mov->flags & FF_MOV_FLAG_DELAY_MOOV) && mov->use_editlist)
        av_log(s, AV_LOG_WARNING, "No meaningful edit list will be written when using empty_moov without delay_moov\n");

    if (!mov->use_editlist && s->avoid_negative_ts == AVFMT_AVOID_NEG_TS_AUTO)
        s->avoid_negative_ts = AVFMT_AVOID_NEG_TS_MAKE_ZERO;

    /* Clear the omit_tfhd_offset flag if default_base_moof is set;
     * if the latter is set that's enough and omit_tfhd_offset doesn't
     * add anything extra on top of that. */
    if (mov->flags & FF_MOV_FLAG_OMIT_TFHD_OFFSET &&
        mov->flags & FF_MOV_FLAG_DEFAULT_BASE_MOOF)
        mov->flags &= ~FF_MOV_FLAG_OMIT_TFHD_OFFSET;

    if (mov->frag_interleave &&
        mov->flags & (FF_MOV_FLAG_OMIT_TFHD_OFFSET | FF_MOV_FLAG_SEPARATE_MOOF)) {
        av_log(s, AV_LOG_ERROR,
               "Sample interleaving in fragments is mutually exclusive with "
               "omit_tfhd_offset and separate_moof\n");
        return AVERROR(EINVAL);
    }

    /* Non-seekable output is ok if using fragmentation. If ism_lookahead
     * is enabled, we don't support non-seekable output at all. */
    if (!s->pb->seekable &&
        (!(mov->flags & FF_MOV_FLAG_FRAGMENT) || mov->ism_lookahead)) {
        av_log(s, AV_LOG_ERROR, "muxer does not support non seekable output\n");
        return AVERROR(EINVAL);
    }

    if (!(mov->flags & FF_MOV_FLAG_DELAY_MOOV)) {
        if ((ret = mov_write_identification(pb, s)) < 0)
            return ret;
    }

    mov->nb_streams = s->nb_streams;
    if (mov->mode & (MODE_MP4|MODE_MOV|MODE_IPOD) && s->nb_chapters)
        mov->chapter_track = mov->nb_streams++;

    if (mov->flags & FF_MOV_FLAG_RTP_HINT) {
        /* Add hint tracks for each audio and video stream */
        hint_track = mov->nb_streams;
        for (i = 0; i < s->nb_streams; i++) {
            AVStream *st = s->streams[i];
            if (st->codec->codec_type == AVMEDIA_TYPE_VIDEO ||
                st->codec->codec_type == AVMEDIA_TYPE_AUDIO) {
                mov->nb_streams++;
            }
        }
    }

    if (mov->mode == MODE_MOV) {
        tmcd_track = mov->nb_streams;

        /* +1 tmcd track for each video stream with a timecode */
        for (i = 0; i < s->nb_streams; i++) {
            AVStream *st = s->streams[i];
            if (st->codec->codec_type == AVMEDIA_TYPE_VIDEO &&
                (global_tcr || av_dict_get(st->metadata, "timecode", NULL, 0)))
                mov->nb_meta_tmcd++;
        }

        /* check if there is already a tmcd track to remux */
        if (mov->nb_meta_tmcd) {
            for (i = 0; i < s->nb_streams; i++) {
                AVStream *st = s->streams[i];
                if (st->codec->codec_tag == MKTAG('t','m','c','d')) {
                    av_log(s, AV_LOG_WARNING, "You requested a copy of the original timecode track "
                           "so timecode metadata are now ignored\n");
                    mov->nb_meta_tmcd = 0;
                }
            }
        }

        mov->nb_streams += mov->nb_meta_tmcd;
    }

    // Reserve an extra stream for chapters for the case where chapters
    // are written in the trailer
    mov->tracks = av_mallocz_array((mov->nb_streams + 1), sizeof(*mov->tracks));
    if (!mov->tracks)
        return AVERROR(ENOMEM);

    for (i = 0; i < s->nb_streams; i++) {
        AVStream *st= s->streams[i];
        MOVTrack *track= &mov->tracks[i];
        AVDictionaryEntry *lang = av_dict_get(st->metadata, "language", NULL,0);

        track->st  = st;
        track->enc = st->codec;
        track->language = ff_mov_iso639_to_lang(lang?lang->value:"und", mov->mode!=MODE_MOV);
        if (track->language < 0)
            track->language = 0;
        track->mode = mov->mode;
        track->tag  = mov_find_codec_tag(s, track);
        if (!track->tag) {
            av_log(s, AV_LOG_ERROR, "Could not find tag for codec %s in stream #%d, "
                   "codec not currently supported in container\n",
                   avcodec_get_name(st->codec->codec_id), i);
            ret = AVERROR(EINVAL);
            goto error;
        }
        /* If hinting of this track is enabled by a later hint track,
         * this is updated. */
        track->hint_track = -1;
        track->start_dts  = AV_NOPTS_VALUE;
        track->start_cts  = AV_NOPTS_VALUE;
        track->end_pts    = AV_NOPTS_VALUE;
        if (st->codec->codec_type == AVMEDIA_TYPE_VIDEO) {
            if (track->tag == MKTAG('m','x','3','p') || track->tag == MKTAG('m','x','3','n') ||
                track->tag == MKTAG('m','x','4','p') || track->tag == MKTAG('m','x','4','n') ||
                track->tag == MKTAG('m','x','5','p') || track->tag == MKTAG('m','x','5','n')) {
                if (st->codec->width != 720 || (st->codec->height != 608 && st->codec->height != 512)) {
                    av_log(s, AV_LOG_ERROR, "D-10/IMX must use 720x608 or 720x512 video resolution\n");
                    ret = AVERROR(EINVAL);
                    goto error;
                }
                track->height = track->tag >> 24 == 'n' ? 486 : 576;
            }
            if (mov->video_track_timescale) {
                track->timescale = mov->video_track_timescale;
            } else {
                track->timescale = st->time_base.den;
                while(track->timescale < 10000)
                    track->timescale *= 2;
            }
            if (st->codec->width > 65535 || st->codec->height > 65535) {
                av_log(s, AV_LOG_ERROR, "Resolution %dx%d too large for mov/mp4\n", st->codec->width, st->codec->height);
                ret = AVERROR(EINVAL);
                goto error;
            }
            if (track->mode == MODE_MOV && track->timescale > 100000)
                av_log(s, AV_LOG_WARNING,
                       "WARNING codec timebase is very high. If duration is too long,\n"
                       "file may not be playable by quicktime. Specify a shorter timebase\n"
                       "or choose different container.\n");
        } else if (st->codec->codec_type == AVMEDIA_TYPE_AUDIO) {
            track->timescale = st->codec->sample_rate;
            if (!st->codec->frame_size && !av_get_bits_per_sample(st->codec->codec_id)) {
                av_log(s, AV_LOG_WARNING, "track %d: codec frame size is not set\n", i);
                track->audio_vbr = 1;
            }else if (st->codec->codec_id == AV_CODEC_ID_ADPCM_MS ||
                     st->codec->codec_id == AV_CODEC_ID_ADPCM_IMA_WAV ||
                     st->codec->codec_id == AV_CODEC_ID_ILBC){
                if (!st->codec->block_align) {
                    av_log(s, AV_LOG_ERROR, "track %d: codec block align is not set for adpcm\n", i);
                    ret = AVERROR(EINVAL);
                    goto error;
                }
                track->sample_size = st->codec->block_align;
            }else if (st->codec->frame_size > 1){ /* assume compressed audio */
                track->audio_vbr = 1;
            }else{
                track->sample_size = (av_get_bits_per_sample(st->codec->codec_id) >> 3) * st->codec->channels;
            }
            if (st->codec->codec_id == AV_CODEC_ID_ILBC ||
                st->codec->codec_id == AV_CODEC_ID_ADPCM_IMA_QT) {
                track->audio_vbr = 1;
            }
            if (track->mode != MODE_MOV &&
                track->enc->codec_id == AV_CODEC_ID_MP3 && track->timescale < 16000) {
                if (track->enc->strict_std_compliance >= FF_COMPLIANCE_NORMAL) {
                    av_log(s, AV_LOG_ERROR, "track %d: muxing mp3 at %dhz is not standard, to mux anyway set strict to -1\n",
                        i, track->enc->sample_rate);
                    ret = AVERROR(EINVAL);
                    goto error;
                } else {
                    av_log(s, AV_LOG_WARNING, "track %d: muxing mp3 at %dhz is not standard in MP4\n",
                           i, track->enc->sample_rate);
                }
            }
        } else if (st->codec->codec_type == AVMEDIA_TYPE_SUBTITLE) {
            track->timescale = st->time_base.den;
        } else if (st->codec->codec_type == AVMEDIA_TYPE_DATA) {
            track->timescale = st->time_base.den;
        } else {
            track->timescale = MOV_TIMESCALE;
        }
        if (!track->height)
            track->height = st->codec->height;
        /* The ism specific timescale isn't mandatory, but is assumed by
         * some tools, such as mp4split. */
        if (mov->mode == MODE_ISM)
            track->timescale = 10000000;

        avpriv_set_pts_info(st, 64, 1, track->timescale);

        /* copy extradata if it exists */
        if (st->codec->extradata_size) {
            if (st->codec->codec_id == AV_CODEC_ID_DVD_SUBTITLE)
                mov_create_dvd_sub_decoder_specific_info(track, st);
            else if (!TAG_IS_AVCI(track->tag) && st->codec->codec_id != AV_CODEC_ID_DNXHD) {
                track->vos_len  = st->codec->extradata_size;
                track->vos_data = av_malloc(track->vos_len);
                if (!track->vos_data) {
                    ret = AVERROR(ENOMEM);
                    goto error;
                }
                memcpy(track->vos_data, st->codec->extradata, track->vos_len);
            }
        }
    }

    for (i = 0; i < s->nb_streams; i++) {
        int j;
        AVStream *st= s->streams[i];
        MOVTrack *track= &mov->tracks[i];

        if (st->codec->codec_type != AVMEDIA_TYPE_AUDIO ||
            track->enc->channel_layout != AV_CH_LAYOUT_MONO)
            continue;

        for (j = 0; j < s->nb_streams; j++) {
            AVStream *stj= s->streams[j];
            MOVTrack *trackj= &mov->tracks[j];
            if (j == i)
                continue;

            if (stj->codec->codec_type != AVMEDIA_TYPE_AUDIO ||
                trackj->enc->channel_layout != AV_CH_LAYOUT_MONO ||
                trackj->language != track->language ||
                trackj->tag != track->tag
            )
                continue;
            track->multichannel_as_mono++;
        }
    }

    enable_tracks(s);


    if (mov->reserved_moov_size){
        mov->reserved_header_pos = avio_tell(pb);
        if (mov->reserved_moov_size > 0)
            avio_skip(pb, mov->reserved_moov_size);
    }

    if (mov->flags & FF_MOV_FLAG_FRAGMENT) {
        /* If no fragmentation options have been set, set a default. */
        if (!(mov->flags & (FF_MOV_FLAG_FRAG_KEYFRAME |
                            FF_MOV_FLAG_FRAG_CUSTOM)) &&
            !mov->max_fragment_duration && !mov->max_fragment_size)
            mov->flags |= FF_MOV_FLAG_FRAG_KEYFRAME;
    } else {
        if (mov->flags & FF_MOV_FLAG_FASTSTART)
            mov->reserved_header_pos = avio_tell(pb);
        mov_write_mdat_tag(pb, mov);
    }

    if (t = av_dict_get(s->metadata, "creation_time", NULL, 0)) {
        mov->time = ff_iso8601_to_unix_time(t->value);
        if (mov->time < 0) {
            av_log(s, AV_LOG_WARNING, "Failed to parse creation_time %s\n", t->value);
            mov->time = 0;
        }
    }
    if (mov->time)
        mov->time += 0x7C25B080; // 1970 based -> 1904 based

    if (mov->chapter_track)
        if ((ret = mov_create_chapter_track(s, mov->chapter_track)) < 0)
            goto error;

    if (mov->flags & FF_MOV_FLAG_RTP_HINT) {
        /* Initialize the hint tracks for each audio and video stream */
        for (i = 0; i < s->nb_streams; i++) {
            AVStream *st = s->streams[i];
            if (st->codec->codec_type == AVMEDIA_TYPE_VIDEO ||
                st->codec->codec_type == AVMEDIA_TYPE_AUDIO) {
                if ((ret = ff_mov_init_hinting(s, hint_track, i)) < 0)
                    goto error;
                hint_track++;
            }
        }
    }

    if (mov->nb_meta_tmcd) {
        /* Initialize the tmcd tracks */
        for (i = 0; i < s->nb_streams; i++) {
            AVStream *st = s->streams[i];
            t = global_tcr;

            if (st->codec->codec_type == AVMEDIA_TYPE_VIDEO) {
                if (!t)
                    t = av_dict_get(st->metadata, "timecode", NULL, 0);
                if (!t)
                    continue;
                if ((ret = mov_create_timecode_track(s, tmcd_track, i, t->value)) < 0)
                    goto error;
                tmcd_track++;
            }
        }
    }

    avio_flush(pb);

    if (mov->flags & FF_MOV_FLAG_ISML)
        mov_write_isml_manifest(pb, mov);

    if (mov->flags & FF_MOV_FLAG_EMPTY_MOOV &&
        !(mov->flags & FF_MOV_FLAG_DELAY_MOOV)) {
        if ((ret = mov_write_moov_tag(pb, mov, s)) < 0)
            return ret;
        mov->moov_written = 1;
        if (mov->flags & FF_MOV_FLAG_GLOBAL_SIDX)
            mov->reserved_header_pos = avio_tell(pb);
    }

    return 0;
 error:
    mov_free(s);
    return ret;
}

static int get_moov_size(AVFormatContext *s)
{
    int ret;
    AVIOContext *moov_buf;
    MOVMuxContext *mov = s->priv_data;

    if ((ret = ffio_open_null_buf(&moov_buf)) < 0)
        return ret;
    if ((ret = mov_write_moov_tag(moov_buf, mov, s)) < 0)
        return ret;
    return ffio_close_null_buf(moov_buf);
}

static int get_sidx_size(AVFormatContext *s)
{
    int ret;
    AVIOContext *buf;
    MOVMuxContext *mov = s->priv_data;

    if ((ret = ffio_open_null_buf(&buf)) < 0)
        return ret;
    mov_write_sidx_tags(buf, mov, -1, 0);
    return ffio_close_null_buf(buf);
}

/*
 * This function gets the moov size if moved to the top of the file: the chunk
 * offset table can switch between stco (32-bit entries) to co64 (64-bit
 * entries) when the moov is moved to the beginning, so the size of the moov
 * would change. It also updates the chunk offset tables.
 */
static int compute_moov_size(AVFormatContext *s)
{
    int i, moov_size, moov_size2;
    MOVMuxContext *mov = s->priv_data;

    moov_size = get_moov_size(s);
    if (moov_size < 0)
        return moov_size;

    for (i = 0; i < mov->nb_streams; i++)
        mov->tracks[i].data_offset += moov_size;

    moov_size2 = get_moov_size(s);
    if (moov_size2 < 0)
        return moov_size2;

    /* if the size changed, we just switched from stco to co64 and need to
     * update the offsets */
    if (moov_size2 != moov_size)
        for (i = 0; i < mov->nb_streams; i++)
            mov->tracks[i].data_offset += moov_size2 - moov_size;

    return moov_size2;
}

static int compute_sidx_size(AVFormatContext *s)
{
    int i, sidx_size;
    MOVMuxContext *mov = s->priv_data;

    sidx_size = get_sidx_size(s);
    if (sidx_size < 0)
        return sidx_size;

    for (i = 0; i < mov->nb_streams; i++)
        mov->tracks[i].data_offset += sidx_size;

    return sidx_size;
}

static int shift_data(AVFormatContext *s)
{
    int ret = 0, moov_size;
    MOVMuxContext *mov = s->priv_data;
    int64_t pos, pos_end = avio_tell(s->pb);
    uint8_t *buf, *read_buf[2];
    int read_buf_id = 0;
    int read_size[2];
    AVIOContext *read_pb;

    if (mov->flags & FF_MOV_FLAG_FRAGMENT)
        moov_size = compute_sidx_size(s);
    else
        moov_size = compute_moov_size(s);
    if (moov_size < 0)
        return moov_size;

    buf = av_malloc(moov_size * 2);
    if (!buf)
        return AVERROR(ENOMEM);
    read_buf[0] = buf;
    read_buf[1] = buf + moov_size;

    /* Shift the data: the AVIO context of the output can only be used for
     * writing, so we re-open the same output, but for reading. It also avoids
     * a read/seek/write/seek back and forth. */
    avio_flush(s->pb);
    ret = avio_open(&read_pb, s->filename, AVIO_FLAG_READ);
    if (ret < 0) {
        av_log(s, AV_LOG_ERROR, "Unable to re-open %s output file for "
               "the second pass (faststart)\n", s->filename);
        goto end;
    }

    /* mark the end of the shift to up to the last data we wrote, and get ready
     * for writing */
    pos_end = avio_tell(s->pb);
    avio_seek(s->pb, mov->reserved_header_pos + moov_size, SEEK_SET);

    /* start reading at where the new moov will be placed */
    avio_seek(read_pb, mov->reserved_header_pos, SEEK_SET);
    pos = avio_tell(read_pb);

#define READ_BLOCK do {                                                             \
    read_size[read_buf_id] = avio_read(read_pb, read_buf[read_buf_id], moov_size);  \
    read_buf_id ^= 1;                                                               \
} while (0)

    /* shift data by chunk of at most moov_size */
    READ_BLOCK;
    do {
        int n;
        READ_BLOCK;
        n = read_size[read_buf_id];
        if (n <= 0)
            break;
        avio_write(s->pb, read_buf[read_buf_id], n);
        pos += n;
    } while (pos < pos_end);
    avio_close(read_pb);

end:
    av_free(buf);
    return ret;
}

static int mov_write_trailer(AVFormatContext *s)
{
    MOVMuxContext *mov = s->priv_data;
    AVIOContext *pb = s->pb;
    int res = 0;
    int i;
    int64_t moov_pos;

    /*
     * Before actually writing the trailer, make sure that there are no
     * dangling subtitles, that need a terminating sample.
     */
    for (i = 0; i < mov->nb_streams; i++) {
        MOVTrack *trk = &mov->tracks[i];
        if (trk->enc->codec_id == AV_CODEC_ID_MOV_TEXT &&
            !trk->last_sample_is_subtitle_end) {
            mov_write_subtitle_end_packet(s, i, trk->track_duration);
            trk->last_sample_is_subtitle_end = 1;
        }
    }

    // If there were no chapters when the header was written, but there
    // are chapters now, write them in the trailer.  This only works
    // when we are not doing fragments.
    if (!mov->chapter_track && !(mov->flags & FF_MOV_FLAG_FRAGMENT)) {
        if (mov->mode & (MODE_MP4|MODE_MOV|MODE_IPOD) && s->nb_chapters) {
            mov->chapter_track = mov->nb_streams++;
            if ((res = mov_create_chapter_track(s, mov->chapter_track)) < 0)
                goto error;
        }
    }

    if (!(mov->flags & FF_MOV_FLAG_FRAGMENT)) {
        moov_pos = avio_tell(pb);

        /* Write size of mdat tag */
        if (mov->mdat_size + 8 <= UINT32_MAX) {
            avio_seek(pb, mov->mdat_pos, SEEK_SET);
            avio_wb32(pb, mov->mdat_size + 8);
        } else {
            /* overwrite 'wide' placeholder atom */
            avio_seek(pb, mov->mdat_pos - 8, SEEK_SET);
            /* special value: real atom size will be 64 bit value after
             * tag field */
            avio_wb32(pb, 1);
            ffio_wfourcc(pb, "mdat");
            avio_wb64(pb, mov->mdat_size + 16);
        }
        avio_seek(pb, mov->reserved_moov_size > 0 ? mov->reserved_header_pos : moov_pos, SEEK_SET);

        if (mov->flags & FF_MOV_FLAG_FASTSTART) {
            av_log(s, AV_LOG_INFO, "Starting second pass: moving the moov atom to the beginning of the file\n");
            res = shift_data(s);
            if (res == 0) {
                avio_seek(pb, mov->reserved_header_pos, SEEK_SET);
                if ((res = mov_write_moov_tag(pb, mov, s)) < 0)
                    goto error;
            }
        } else if (mov->reserved_moov_size > 0) {
            int64_t size;
            if ((res = mov_write_moov_tag(pb, mov, s)) < 0)
                goto error;
            size = mov->reserved_moov_size - (avio_tell(pb) - mov->reserved_header_pos);
            if (size < 8){
                av_log(s, AV_LOG_ERROR, "reserved_moov_size is too small, needed %"PRId64" additional\n", 8-size);
                res = AVERROR(EINVAL);
                goto error;
            }
            avio_wb32(pb, size);
            ffio_wfourcc(pb, "free");
            ffio_fill(pb, 0, size - 8);
            avio_seek(pb, moov_pos, SEEK_SET);
        } else {
            if ((res = mov_write_moov_tag(pb, mov, s)) < 0)
                goto error;
        }
        res = 0;
    } else {
        mov_auto_flush_fragment(s);
        for (i = 0; i < mov->nb_streams; i++)
           mov->tracks[i].data_offset = 0;
        if (mov->flags & FF_MOV_FLAG_GLOBAL_SIDX) {
            av_log(s, AV_LOG_INFO, "Starting second pass: inserting sidx atoms\n");
            res = shift_data(s);
            if (res == 0) {
                int64_t end = avio_tell(pb);
                avio_seek(pb, mov->reserved_header_pos, SEEK_SET);
                mov_write_sidx_tags(pb, mov, -1, 0);
                avio_seek(pb, end, SEEK_SET);
                mov_write_mfra_tag(pb, mov);
            }
        } else {
            mov_write_mfra_tag(pb, mov);
        }
    }

error:
    mov_free(s);

    return res;
}

#if CONFIG_MOV_MUXER
MOV_CLASS(mov)
AVOutputFormat ff_mov_muxer = {
    .name              = "mov",
    .long_name         = NULL_IF_CONFIG_SMALL("QuickTime / MOV"),
    .extensions        = "mov",
    .priv_data_size    = sizeof(MOVMuxContext),
    .audio_codec       = AV_CODEC_ID_AAC,
    .video_codec       = CONFIG_LIBX264_ENCODER ?
                         AV_CODEC_ID_H264 : AV_CODEC_ID_MPEG4,
    .write_header      = mov_write_header,
    .write_packet      = mov_write_packet,
    .write_trailer     = mov_write_trailer,
    .flags             = AVFMT_GLOBALHEADER | AVFMT_ALLOW_FLUSH | AVFMT_TS_NEGATIVE,
    .codec_tag         = (const AVCodecTag* const []){
        ff_codec_movvideo_tags, ff_codec_movaudio_tags, 0
    },
    .priv_class        = &mov_muxer_class,
};
#endif
#if CONFIG_TGP_MUXER
MOV_CLASS(tgp)
AVOutputFormat ff_tgp_muxer = {
    .name              = "3gp",
    .long_name         = NULL_IF_CONFIG_SMALL("3GP (3GPP file format)"),
    .extensions        = "3gp",
    .priv_data_size    = sizeof(MOVMuxContext),
    .audio_codec       = AV_CODEC_ID_AMR_NB,
    .video_codec       = AV_CODEC_ID_H263,
    .write_header      = mov_write_header,
    .write_packet      = mov_write_packet,
    .write_trailer     = mov_write_trailer,
    .flags             = AVFMT_GLOBALHEADER | AVFMT_ALLOW_FLUSH | AVFMT_TS_NEGATIVE,
    .codec_tag         = (const AVCodecTag* const []){ codec_3gp_tags, 0 },
    .priv_class        = &tgp_muxer_class,
};
#endif
#if CONFIG_MP4_MUXER
MOV_CLASS(mp4)
AVOutputFormat ff_mp4_muxer = {
    .name              = "mp4",
    .long_name         = NULL_IF_CONFIG_SMALL("MP4 (MPEG-4 Part 14)"),
    .mime_type         = "video/mp4",
    .extensions        = "mp4",
    .priv_data_size    = sizeof(MOVMuxContext),
    .audio_codec       = AV_CODEC_ID_AAC,
    .video_codec       = CONFIG_LIBX264_ENCODER ?
                         AV_CODEC_ID_H264 : AV_CODEC_ID_MPEG4,
    .write_header      = mov_write_header,
    .write_packet      = mov_write_packet,
    .write_trailer     = mov_write_trailer,
    .flags             = AVFMT_GLOBALHEADER | AVFMT_ALLOW_FLUSH | AVFMT_TS_NEGATIVE,
    .codec_tag         = (const AVCodecTag* const []){ ff_mp4_obj_type, 0 },
    .priv_class        = &mp4_muxer_class,
};
#endif
#if CONFIG_PSP_MUXER
MOV_CLASS(psp)
AVOutputFormat ff_psp_muxer = {
    .name              = "psp",
    .long_name         = NULL_IF_CONFIG_SMALL("PSP MP4 (MPEG-4 Part 14)"),
    .extensions        = "mp4,psp",
    .priv_data_size    = sizeof(MOVMuxContext),
    .audio_codec       = AV_CODEC_ID_AAC,
    .video_codec       = CONFIG_LIBX264_ENCODER ?
                         AV_CODEC_ID_H264 : AV_CODEC_ID_MPEG4,
    .write_header      = mov_write_header,
    .write_packet      = mov_write_packet,
    .write_trailer     = mov_write_trailer,
    .flags             = AVFMT_GLOBALHEADER | AVFMT_ALLOW_FLUSH | AVFMT_TS_NEGATIVE,
    .codec_tag         = (const AVCodecTag* const []){ ff_mp4_obj_type, 0 },
    .priv_class        = &psp_muxer_class,
};
#endif
#if CONFIG_TG2_MUXER
MOV_CLASS(tg2)
AVOutputFormat ff_tg2_muxer = {
    .name              = "3g2",
    .long_name         = NULL_IF_CONFIG_SMALL("3GP2 (3GPP2 file format)"),
    .extensions        = "3g2",
    .priv_data_size    = sizeof(MOVMuxContext),
    .audio_codec       = AV_CODEC_ID_AMR_NB,
    .video_codec       = AV_CODEC_ID_H263,
    .write_header      = mov_write_header,
    .write_packet      = mov_write_packet,
    .write_trailer     = mov_write_trailer,
    .flags             = AVFMT_GLOBALHEADER | AVFMT_ALLOW_FLUSH | AVFMT_TS_NEGATIVE,
    .codec_tag         = (const AVCodecTag* const []){ codec_3gp_tags, 0 },
    .priv_class        = &tg2_muxer_class,
};
#endif
#if CONFIG_IPOD_MUXER
MOV_CLASS(ipod)
AVOutputFormat ff_ipod_muxer = {
    .name              = "ipod",
    .long_name         = NULL_IF_CONFIG_SMALL("iPod H.264 MP4 (MPEG-4 Part 14)"),
    .mime_type         = "video/mp4",
    .extensions        = "m4v,m4a",
    .priv_data_size    = sizeof(MOVMuxContext),
    .audio_codec       = AV_CODEC_ID_AAC,
    .video_codec       = AV_CODEC_ID_H264,
    .write_header      = mov_write_header,
    .write_packet      = mov_write_packet,
    .write_trailer     = mov_write_trailer,
    .flags             = AVFMT_GLOBALHEADER | AVFMT_ALLOW_FLUSH | AVFMT_TS_NEGATIVE,
    .codec_tag         = (const AVCodecTag* const []){ codec_ipod_tags, 0 },
    .priv_class        = &ipod_muxer_class,
};
#endif
#if CONFIG_ISMV_MUXER
MOV_CLASS(ismv)
AVOutputFormat ff_ismv_muxer = {
    .name              = "ismv",
    .long_name         = NULL_IF_CONFIG_SMALL("ISMV/ISMA (Smooth Streaming)"),
    .mime_type         = "video/mp4",
    .extensions        = "ismv,isma",
    .priv_data_size    = sizeof(MOVMuxContext),
    .audio_codec       = AV_CODEC_ID_AAC,
    .video_codec       = AV_CODEC_ID_H264,
    .write_header      = mov_write_header,
    .write_packet      = mov_write_packet,
    .write_trailer     = mov_write_trailer,
    .flags             = AVFMT_GLOBALHEADER | AVFMT_ALLOW_FLUSH | AVFMT_TS_NEGATIVE,
    .codec_tag         = (const AVCodecTag* const []){ ff_mp4_obj_type, 0 },
    .priv_class        = &ismv_muxer_class,
};
#endif
#if CONFIG_F4V_MUXER
MOV_CLASS(f4v)
AVOutputFormat ff_f4v_muxer = {
    .name              = "f4v",
    .long_name         = NULL_IF_CONFIG_SMALL("F4V Adobe Flash Video"),
    .mime_type         = "application/f4v",
    .extensions        = "f4v",
    .priv_data_size    = sizeof(MOVMuxContext),
    .audio_codec       = AV_CODEC_ID_AAC,
    .video_codec       = AV_CODEC_ID_H264,
    .write_header      = mov_write_header,
    .write_packet      = mov_write_packet,
    .write_trailer     = mov_write_trailer,
    .flags             = AVFMT_GLOBALHEADER | AVFMT_ALLOW_FLUSH,
    .codec_tag         = (const AVCodecTag* const []){ codec_f4v_tags, 0 },
    .priv_class        = &f4v_muxer_class,
};
#endif<|MERGE_RESOLUTION|>--- conflicted
+++ resolved
@@ -66,12 +66,9 @@
     { "dash", "Write DASH compatible fragmented MP4", 0, AV_OPT_TYPE_CONST, {.i64 = FF_MOV_FLAG_DASH}, INT_MIN, INT_MAX, AV_OPT_FLAG_ENCODING_PARAM, "movflags" },
     { "frag_discont", "Signal that the next fragment is discontinuous from earlier ones", 0, AV_OPT_TYPE_CONST, {.i64 = FF_MOV_FLAG_FRAG_DISCONT}, INT_MIN, INT_MAX, AV_OPT_FLAG_ENCODING_PARAM, "movflags" },
     { "delay_moov", "Delay writing the initial moov until the first fragment is cut, or until the first fragment flush", 0, AV_OPT_TYPE_CONST, {.i64 = FF_MOV_FLAG_DELAY_MOOV}, INT_MIN, INT_MAX, AV_OPT_FLAG_ENCODING_PARAM, "movflags" },
-<<<<<<< HEAD
+    { "global_sidx", "Write a global sidx index at the start of the file", 0, AV_OPT_TYPE_CONST, {.i64 = FF_MOV_FLAG_GLOBAL_SIDX}, INT_MIN, INT_MAX, AV_OPT_FLAG_ENCODING_PARAM, "movflags" },
     { "write_colr", "Write colr atom (Experimental, may be renamed or changed, do not use from scripts)", 0, AV_OPT_TYPE_CONST, {.i64 = FF_MOV_FLAG_WRITE_COLR}, INT_MIN, INT_MAX, AV_OPT_FLAG_ENCODING_PARAM, "movflags" },
     { "write_gama", "Write deprecated gama atom", 0, AV_OPT_TYPE_CONST, {.i64 = FF_MOV_FLAG_WRITE_GAMA}, INT_MIN, INT_MAX, AV_OPT_FLAG_ENCODING_PARAM, "movflags" },
-=======
-    { "global_sidx", "Write a global sidx index at the start of the file", 0, AV_OPT_TYPE_CONST, {.i64 = FF_MOV_FLAG_GLOBAL_SIDX}, INT_MIN, INT_MAX, AV_OPT_FLAG_ENCODING_PARAM, "movflags" },
->>>>>>> 26ac22e5
     FF_RTP_FLAG_OPTS(MOVMuxContext, rtp_flags),
     { "skip_iods", "Skip writing iods atom.", offsetof(MOVMuxContext, iods_skip), AV_OPT_TYPE_INT, {.i64 = 1}, 0, 1, AV_OPT_FLAG_ENCODING_PARAM},
     { "iods_audio_profile", "iods audio profile atom.", offsetof(MOVMuxContext, iods_audio_profile), AV_OPT_TYPE_INT, {.i64 = -1}, -1, 255, AV_OPT_FLAG_ENCODING_PARAM},
