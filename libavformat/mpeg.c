--- conflicted
+++ resolved
@@ -572,16 +572,9 @@
     pkt->dts = dts;
     pkt->pos = dummy_pos;
     pkt->stream_index = st->index;
-<<<<<<< HEAD
-#if 0
-    av_log(s, AV_LOG_DEBUG, "%d: pts=%0.3f dts=%0.3f size=%d\n",
-           pkt->stream_index, pkt->pts / 90000.0, pkt->dts / 90000.0, pkt->size);
-#endif
-=======
     av_dlog(s, "%d: pts=%0.3f dts=%0.3f size=%d\n",
             pkt->stream_index, pkt->pts / 90000.0, pkt->dts / 90000.0,
             pkt->size);
->>>>>>> f190f676
 
     return 0;
 }
