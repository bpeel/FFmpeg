/*
 * Interface to xvidcore for mpeg4 encoding
 * Copyright (c) 2004 Adam Thayer <krevnik@comcast.net>
 *
 * This file is part of FFmpeg.
 *
 * FFmpeg is free software; you can redistribute it and/or
 * modify it under the terms of the GNU Lesser General Public
 * License as published by the Free Software Foundation; either
 * version 2.1 of the License, or (at your option) any later version.
 *
 * FFmpeg is distributed in the hope that it will be useful,
 * but WITHOUT ANY WARRANTY; without even the implied warranty of
 * MERCHANTABILITY or FITNESS FOR A PARTICULAR PURPOSE.  See the GNU
 * Lesser General Public License for more details.
 *
 * You should have received a copy of the GNU Lesser General Public
 * License along with FFmpeg; if not, write to the Free Software
 * Foundation, Inc., 51 Franklin Street, Fifth Floor, Boston, MA 02110-1301 USA
 */

/**
 * @file
 * Interface to xvidcore for MPEG-4 compliant encoding.
 * @author Adam Thayer (krevnik@comcast.net)
 */

#include <xvid.h>
#include <unistd.h>
#include "avcodec.h"
#include "internal.h"
#include "libavutil/file.h"
#include "libavutil/cpu.h"
#include "libavutil/intreadwrite.h"
#include "libavutil/mathematics.h"
#include "libxvid_internal.h"
#include "mpegvideo.h"

/**
 * Buffer management macros.
 */
#define BUFFER_SIZE                 1024
#define BUFFER_REMAINING(x)         (BUFFER_SIZE - strlen(x))
#define BUFFER_CAT(x)               (&((x)[strlen(x)]))

/**
 * Structure for the private Xvid context.
 * This stores all the private context for the codec.
 */
struct xvid_context {
    void *encoder_handle;          /**< Handle for Xvid encoder */
    int xsize;                     /**< Frame x size */
    int ysize;                     /**< Frame y size */
    int vop_flags;                 /**< VOP flags for Xvid encoder */
    int vol_flags;                 /**< VOL flags for Xvid encoder */
    int me_flags;                  /**< Motion Estimation flags */
    int qscale;                    /**< Do we use constant scale? */
    int quicktime_format;          /**< Are we in a QT-based format? */
    AVFrame encoded_picture;       /**< Encoded frame information */
    char *twopassbuffer;           /**< Character buffer for two-pass */
    char *old_twopassbuffer;       /**< Old character buffer (two-pass) */
    char *twopassfile;             /**< second pass temp file name */
    unsigned char *intra_matrix;   /**< P-Frame Quant Matrix */
    unsigned char *inter_matrix;   /**< I-Frame Quant Matrix */
};

/**
 * Structure for the private first-pass plugin.
 */
struct xvid_ff_pass1 {
    int     version;                /**< Xvid version */
    struct xvid_context *context;   /**< Pointer to private context */
};

/*
 * Xvid 2-Pass Kludge Section
 *
 * Xvid's default 2-pass doesn't allow us to create data as we need to, so
 * this section spends time replacing the first pass plugin so we can write
 * statistic information as libavcodec requests in. We have another kludge
 * that allows us to pass data to the second pass in Xvid without a custom
 * rate-control plugin.
 */


/**
 * Initialize the two-pass plugin and context.
 *
 * @param param Input construction parameter structure
 * @param handle Private context handle
 * @return Returns XVID_ERR_xxxx on failure, or 0 on success.
 */
static int xvid_ff_2pass_create(xvid_plg_create_t * param,
                                void ** handle) {
    struct xvid_ff_pass1 *x = (struct xvid_ff_pass1 *)param->param;
    char *log = x->context->twopassbuffer;

    /* Do a quick bounds check */
    if( log == NULL )
        return XVID_ERR_FAIL;

<<<<<<< HEAD
    /* Bring in VOP flags from ffmpeg command-line */
    x->vop_flags = XVID_VOP_HALFPEL; /* Bare minimum quality */
    if( xvid_flags & CODEC_FLAG_4MV )
        x->vop_flags |= XVID_VOP_INTER4V; /* Level 3 */
    if( avctx->trellis
        )
        x->vop_flags |= XVID_VOP_TRELLISQUANT; /* Level 5 */
    if( xvid_flags & CODEC_FLAG_AC_PRED )
        x->vop_flags |= XVID_VOP_HQACPRED; /* Level 6 */
    if( xvid_flags & CODEC_FLAG_GRAY )
        x->vop_flags |= XVID_VOP_GREYSCALE;
=======
    /* We use snprintf() */
    /* This is because we can safely prevent a buffer overflow */
    log[0] = 0;
    snprintf(log, BUFFER_REMAINING(log),
        "# avconv 2-pass log file, using xvid codec\n");
    snprintf(BUFFER_CAT(log), BUFFER_REMAINING(log),
        "# Do not modify. libxvidcore version: %d.%d.%d\n\n",
        XVID_VERSION_MAJOR(XVID_VERSION),
        XVID_VERSION_MINOR(XVID_VERSION),
        XVID_VERSION_PATCH(XVID_VERSION));
>>>>>>> 7bf9e339

    *handle = x->context;
    return 0;
}

/**
 * Destroy the two-pass plugin context.
 *
 * @param ref Context pointer for the plugin
 * @param param Destrooy context
 * @return Returns 0, success guaranteed
 */
static int xvid_ff_2pass_destroy(struct xvid_context *ref,
                                xvid_plg_destroy_t *param) {
    /* Currently cannot think of anything to do on destruction */
    /* Still, the framework should be here for reference/use */
    if( ref->twopassbuffer != NULL )
        ref->twopassbuffer[0] = 0;
    return 0;
}

/**
 * Enable fast encode mode during the first pass.
 *
 * @param ref Context pointer for the plugin
 * @param param Frame data
 * @return Returns 0, success guaranteed
 */
static int xvid_ff_2pass_before(struct xvid_context *ref,
                                xvid_plg_data_t *param) {
    int motion_remove;
    int motion_replacements;
    int vop_remove;

    /* Nothing to do here, result is changed too much */
    if( param->zone && param->zone->mode == XVID_ZONE_QUANT )
        return 0;

    /* We can implement a 'turbo' first pass mode here */
    param->quant = 2;

    /* Init values */
    motion_remove = ~XVID_ME_CHROMA_PVOP &
                    ~XVID_ME_CHROMA_BVOP &
                    ~XVID_ME_EXTSEARCH16 &
                    ~XVID_ME_ADVANCEDDIAMOND16;
    motion_replacements = XVID_ME_FAST_MODEINTERPOLATE |
                          XVID_ME_SKIP_DELTASEARCH |
                          XVID_ME_FASTREFINE16 |
                          XVID_ME_BFRAME_EARLYSTOP;
    vop_remove = ~XVID_VOP_MODEDECISION_RD &
                 ~XVID_VOP_FAST_MODEDECISION_RD &
                 ~XVID_VOP_TRELLISQUANT &
                 ~XVID_VOP_INTER4V &
                 ~XVID_VOP_HQACPRED;

<<<<<<< HEAD
    /* Bring in VOL flags from ffmpeg command-line */
    x->vol_flags = 0;
    if( xvid_flags & CODEC_FLAG_GMC ) {
        x->vol_flags |= XVID_VOL_GMC;
        x->me_flags |= XVID_ME_GME_REFINE;
    }
    if( xvid_flags & CODEC_FLAG_QPEL ) {
        x->vol_flags |= XVID_VOL_QUARTERPEL;
        x->me_flags |= XVID_ME_QUARTERPELREFINE16;
        if( x->vop_flags & XVID_VOP_INTER4V )
            x->me_flags |= XVID_ME_QUARTERPELREFINE8;
    }
=======
    param->vol_flags &= ~XVID_VOL_GMC;
    param->vop_flags &= vop_remove;
    param->motion_flags &= motion_remove;
    param->motion_flags |= motion_replacements;
>>>>>>> 7bf9e339

    return 0;
}

/**
 * Capture statistic data and write it during first pass.
 *
 * @param ref Context pointer for the plugin
 * @param param Statistic data
 * @return Returns XVID_ERR_xxxx on failure, or 0 on success
 */
static int xvid_ff_2pass_after(struct xvid_context *ref,
                                xvid_plg_data_t *param) {
    char *log = ref->twopassbuffer;
    const char *frame_types = " ipbs";
    char frame_type;

    /* Quick bounds check */
    if( log == NULL )
        return XVID_ERR_FAIL;

    /* Convert the type given to us into a character */
    if( param->type < 5 && param->type > 0 ) {
        frame_type = frame_types[param->type];
    } else {
        return XVID_ERR_FAIL;
    }

    snprintf(BUFFER_CAT(log), BUFFER_REMAINING(log),
        "%c %d %d %d %d %d %d\n",
        frame_type, param->stats.quant, param->stats.kblks, param->stats.mblks,
        param->stats.ublks, param->stats.length, param->stats.hlength);

    return 0;
}

/**
 * Dispatch function for our custom plugin.
 * This handles the dispatch for the Xvid plugin. It passes data
 * on to other functions for actual processing.
 *
 * @param ref Context pointer for the plugin
 * @param cmd The task given for us to complete
 * @param p1 First parameter (varies)
 * @param p2 Second parameter (varies)
 * @return Returns XVID_ERR_xxxx on failure, or 0 on success
 */
static int xvid_ff_2pass(void *ref, int cmd, void *p1, void *p2)
{
    switch( cmd ) {
        case XVID_PLG_INFO:
        case XVID_PLG_FRAME:
            return 0;

        case XVID_PLG_BEFORE:
            return xvid_ff_2pass_before(ref, p1);

        case XVID_PLG_CREATE:
            return xvid_ff_2pass_create(p1, p2);

        case XVID_PLG_AFTER:
            return xvid_ff_2pass_after(ref, p1);

        case XVID_PLG_DESTROY:
            return xvid_ff_2pass_destroy(ref, p1);

        default:
            return XVID_ERR_FAIL;
    }
}

/**
 * Routine to create a global VO/VOL header for MP4 container.
 * What we do here is extract the header from the Xvid bitstream
 * as it is encoded. We also strip the repeated headers from the
 * bitstream when a global header is requested for MPEG-4 ISO
 * compliance.
 *
 * @param avctx AVCodecContext pointer to context
 * @param frame Pointer to encoded frame data
 * @param header_len Length of header to search
 * @param frame_len Length of encoded frame data
 * @return Returns new length of frame data
 */
static int xvid_strip_vol_header(AVCodecContext *avctx,
                  AVPacket *pkt,
                  unsigned int header_len,
                  unsigned int frame_len) {
    int vo_len = 0, i;

    for( i = 0; i < header_len - 3; i++ ) {
        if( pkt->data[i] == 0x00 &&
            pkt->data[i+1] == 0x00 &&
            pkt->data[i+2] == 0x01 &&
            pkt->data[i+3] == 0xB6 ) {
            vo_len = i;
            break;
        }
    }

    if( vo_len > 0 ) {
        /* We need to store the header, so extract it */
        if( avctx->extradata == NULL ) {
            avctx->extradata = av_malloc(vo_len);
            memcpy(avctx->extradata, pkt->data, vo_len);
            avctx->extradata_size = vo_len;
        }
        /* Less dangerous now, memmove properly copies the two
           chunks of overlapping data */
        memmove(pkt->data, &pkt->data[vo_len], frame_len - vo_len);
        pkt->size = frame_len - vo_len;
    }
    return 0;
}

/**
 * Routine to correct a possibly erroneous framerate being fed to us.
 * Xvid currently chokes on framerates where the ticks per frame is
 * extremely large. This function works to correct problems in this area
 * by estimating a new framerate and taking the simpler fraction of
 * the two presented.
 *
 * @param avctx Context that contains the framerate to correct.
 */
static void xvid_correct_framerate(AVCodecContext *avctx)
{
    int frate, fbase;
    int est_frate, est_fbase;
    int gcd;
    float est_fps, fps;

    frate = avctx->time_base.den;
    fbase = avctx->time_base.num;

    gcd = av_gcd(frate, fbase);
    if( gcd > 1 ) {
        frate /= gcd;
        fbase /= gcd;
    }

    if( frate <= 65000 && fbase <= 65000 ) {
        avctx->time_base.den = frate;
        avctx->time_base.num = fbase;
        return;
    }

    fps = (float)frate / (float)fbase;
    est_fps = roundf(fps * 1000.0) / 1000.0;

    est_frate = (int)est_fps;
    if( est_fps > (int)est_fps ) {
        est_frate = (est_frate + 1) * 1000;
        est_fbase = (int)roundf((float)est_frate / est_fps);
    } else
        est_fbase = 1;

    gcd = av_gcd(est_frate, est_fbase);
    if( gcd > 1 ) {
        est_frate /= gcd;
        est_fbase /= gcd;
    }

    if( fbase > est_fbase ) {
        avctx->time_base.den = est_frate;
        avctx->time_base.num = est_fbase;
        av_log(avctx, AV_LOG_DEBUG,
            "Xvid: framerate re-estimated: %.2f, %.3f%% correction\n",
            est_fps, (((est_fps - fps)/fps) * 100.0));
    } else {
        avctx->time_base.den = frate;
        avctx->time_base.num = fbase;
    }
}

/**
 * Create the private context for the encoder.
 * All buffers are allocated, settings are loaded from the user,
 * and the encoder context created.
 *
 * @param avctx AVCodecContext pointer to context
 * @return Returns 0 on success, -1 on failure
 */
static av_cold int xvid_encode_init(AVCodecContext *avctx)  {
    int xerr, i;
    int xvid_flags = avctx->flags;
    struct xvid_context *x = avctx->priv_data;
    uint16_t *intra, *inter;
    int fd;

    xvid_plugin_single_t single       = { 0 };
    struct xvid_ff_pass1 rc2pass1     = { 0 };
    xvid_plugin_2pass2_t rc2pass2     = { 0 };
    xvid_gbl_init_t xvid_gbl_init     = { 0 };
    xvid_enc_create_t xvid_enc_create = { 0 };
    xvid_enc_plugin_t plugins[7];

    /* Bring in VOP flags from avconv command-line */
    x->vop_flags = XVID_VOP_HALFPEL; /* Bare minimum quality */
    if( xvid_flags & CODEC_FLAG_4MV )
        x->vop_flags |= XVID_VOP_INTER4V; /* Level 3 */
    if( avctx->trellis
        )
        x->vop_flags |= XVID_VOP_TRELLISQUANT; /* Level 5 */
    if( xvid_flags & CODEC_FLAG_AC_PRED )
        x->vop_flags |= XVID_VOP_HQACPRED; /* Level 6 */
    if( xvid_flags & CODEC_FLAG_GRAY )
        x->vop_flags |= XVID_VOP_GREYSCALE;

    /* Decide which ME quality setting to use */
    x->me_flags = 0;
    switch( avctx->me_method ) {
       case ME_FULL:   /* Quality 6 */
           x->me_flags |=  XVID_ME_EXTSEARCH16
                       |   XVID_ME_EXTSEARCH8;

       case ME_EPZS:   /* Quality 4 */
           x->me_flags |=  XVID_ME_ADVANCEDDIAMOND8
                       |   XVID_ME_HALFPELREFINE8
                       |   XVID_ME_CHROMA_PVOP
                       |   XVID_ME_CHROMA_BVOP;

       case ME_LOG:    /* Quality 2 */
       case ME_PHODS:
       case ME_X1:
           x->me_flags |=  XVID_ME_ADVANCEDDIAMOND16
                       |   XVID_ME_HALFPELREFINE16;

       case ME_ZERO:   /* Quality 0 */
       default:
           break;
    }

    /* Decide how we should decide blocks */
    switch( avctx->mb_decision ) {
       case 2:
           x->vop_flags |= XVID_VOP_MODEDECISION_RD;
           x->me_flags |=  XVID_ME_HALFPELREFINE8_RD
                       |   XVID_ME_QUARTERPELREFINE8_RD
                       |   XVID_ME_EXTSEARCH_RD
                       |   XVID_ME_CHECKPREDICTION_RD;
       case 1:
           if( !(x->vop_flags & XVID_VOP_MODEDECISION_RD) )
               x->vop_flags |= XVID_VOP_FAST_MODEDECISION_RD;
           x->me_flags |=  XVID_ME_HALFPELREFINE16_RD
                       |   XVID_ME_QUARTERPELREFINE16_RD;

       default:
           break;
    }

    /* Bring in VOL flags from avconv command-line */
    x->vol_flags = 0;
    if( xvid_flags & CODEC_FLAG_GMC ) {
        x->vol_flags |= XVID_VOL_GMC;
        x->me_flags |= XVID_ME_GME_REFINE;
    }
    if( xvid_flags & CODEC_FLAG_QPEL ) {
        x->vol_flags |= XVID_VOL_QUARTERPEL;
        x->me_flags |= XVID_ME_QUARTERPELREFINE16;
        if( x->vop_flags & XVID_VOP_INTER4V )
            x->me_flags |= XVID_ME_QUARTERPELREFINE8;
    }

    xvid_gbl_init.version = XVID_VERSION;
    xvid_gbl_init.debug = 0;

#if ARCH_PPC
    /* Xvid's PPC support is borked, use libavcodec to detect */
#if HAVE_ALTIVEC
    if (av_get_cpu_flags() & AV_CPU_FLAG_ALTIVEC) {
        xvid_gbl_init.cpu_flags = XVID_CPU_FORCE | XVID_CPU_ALTIVEC;
    } else
#endif
        xvid_gbl_init.cpu_flags = XVID_CPU_FORCE;
#else
    /* Xvid can detect on x86 */
    xvid_gbl_init.cpu_flags = 0;
#endif

    /* Initialize */
    xvid_global(NULL, XVID_GBL_INIT, &xvid_gbl_init, NULL);

    /* Create the encoder reference */
    xvid_enc_create.version = XVID_VERSION;

    /* Store the desired frame size */
    xvid_enc_create.width = x->xsize = avctx->width;
    xvid_enc_create.height = x->ysize = avctx->height;

    /* Xvid can determine the proper profile to use */
    /* xvid_enc_create.profile = XVID_PROFILE_S_L3; */

    /* We don't use zones */
    xvid_enc_create.zones = NULL;
    xvid_enc_create.num_zones = 0;

    xvid_enc_create.num_threads = avctx->thread_count;

    xvid_enc_create.plugins = plugins;
    xvid_enc_create.num_plugins = 0;

    /* Initialize Buffers */
    x->twopassbuffer = NULL;
    x->old_twopassbuffer = NULL;
    x->twopassfile = NULL;

    if( xvid_flags & CODEC_FLAG_PASS1 ) {
        rc2pass1.version = XVID_VERSION;
        rc2pass1.context = x;
        x->twopassbuffer = av_malloc(BUFFER_SIZE);
        x->old_twopassbuffer = av_malloc(BUFFER_SIZE);
        if( x->twopassbuffer == NULL || x->old_twopassbuffer == NULL ) {
            av_log(avctx, AV_LOG_ERROR,
                "Xvid: Cannot allocate 2-pass log buffers\n");
            return -1;
        }
        x->twopassbuffer[0] = x->old_twopassbuffer[0] = 0;

        plugins[xvid_enc_create.num_plugins].func = xvid_ff_2pass;
        plugins[xvid_enc_create.num_plugins].param = &rc2pass1;
        xvid_enc_create.num_plugins++;
    } else if( xvid_flags & CODEC_FLAG_PASS2 ) {
        rc2pass2.version = XVID_VERSION;
        rc2pass2.bitrate = avctx->bit_rate;

        fd = av_tempfile("xvidff.", &x->twopassfile, 0, avctx);
        if( fd == -1 ) {
            av_log(avctx, AV_LOG_ERROR,
                "Xvid: Cannot write 2-pass pipe\n");
            return -1;
        }

        if( avctx->stats_in == NULL ) {
            av_log(avctx, AV_LOG_ERROR,
                "Xvid: No 2-pass information loaded for second pass\n");
            return -1;
        }

        if( strlen(avctx->stats_in) >
              write(fd, avctx->stats_in, strlen(avctx->stats_in)) ) {
            close(fd);
            av_log(avctx, AV_LOG_ERROR,
                "Xvid: Cannot write to 2-pass pipe\n");
            return -1;
        }

        close(fd);
        rc2pass2.filename = x->twopassfile;
        plugins[xvid_enc_create.num_plugins].func = xvid_plugin_2pass2;
        plugins[xvid_enc_create.num_plugins].param = &rc2pass2;
        xvid_enc_create.num_plugins++;
    } else if( !(xvid_flags & CODEC_FLAG_QSCALE) ) {
        /* Single Pass Bitrate Control! */
        single.version = XVID_VERSION;
        single.bitrate = avctx->bit_rate;

        plugins[xvid_enc_create.num_plugins].func = xvid_plugin_single;
        plugins[xvid_enc_create.num_plugins].param = &single;
        xvid_enc_create.num_plugins++;
    }

    /* Luminance Masking */
    if( 0.0 != avctx->lumi_masking ) {
        plugins[xvid_enc_create.num_plugins].func = xvid_plugin_lumimasking;
        plugins[xvid_enc_create.num_plugins].param = NULL;
        xvid_enc_create.num_plugins++;
    }

    /* Frame Rate and Key Frames */
    xvid_correct_framerate(avctx);
    xvid_enc_create.fincr = avctx->time_base.num;
    xvid_enc_create.fbase = avctx->time_base.den;
    if( avctx->gop_size > 0 )
        xvid_enc_create.max_key_interval = avctx->gop_size;
    else
        xvid_enc_create.max_key_interval = 240; /* Xvid's best default */

    /* Quants */
    if( xvid_flags & CODEC_FLAG_QSCALE ) x->qscale = 1;
    else x->qscale = 0;

    xvid_enc_create.min_quant[0] = avctx->qmin;
    xvid_enc_create.min_quant[1] = avctx->qmin;
    xvid_enc_create.min_quant[2] = avctx->qmin;
    xvid_enc_create.max_quant[0] = avctx->qmax;
    xvid_enc_create.max_quant[1] = avctx->qmax;
    xvid_enc_create.max_quant[2] = avctx->qmax;

    /* Quant Matrices */
    x->intra_matrix = x->inter_matrix = NULL;
    if( avctx->mpeg_quant )
       x->vol_flags |= XVID_VOL_MPEGQUANT;
    if( (avctx->intra_matrix || avctx->inter_matrix) ) {
       x->vol_flags |= XVID_VOL_MPEGQUANT;

       if( avctx->intra_matrix ) {
           intra = avctx->intra_matrix;
           x->intra_matrix = av_malloc(sizeof(unsigned char) * 64);
       } else
           intra = NULL;
       if( avctx->inter_matrix ) {
           inter = avctx->inter_matrix;
           x->inter_matrix = av_malloc(sizeof(unsigned char) * 64);
       } else
           inter = NULL;

       for( i = 0; i < 64; i++ ) {
           if( intra )
               x->intra_matrix[i] = (unsigned char)intra[i];
           if( inter )
               x->inter_matrix[i] = (unsigned char)inter[i];
       }
    }

    /* Misc Settings */
    xvid_enc_create.frame_drop_ratio = 0;
    xvid_enc_create.global = 0;
    if( xvid_flags & CODEC_FLAG_CLOSED_GOP )
        xvid_enc_create.global |= XVID_GLOBAL_CLOSED_GOP;

    /* Determines which codec mode we are operating in */
    avctx->extradata = NULL;
    avctx->extradata_size = 0;
    if( xvid_flags & CODEC_FLAG_GLOBAL_HEADER ) {
        /* In this case, we are claiming to be MPEG4 */
        x->quicktime_format = 1;
        avctx->codec_id = CODEC_ID_MPEG4;
    } else {
        /* We are claiming to be Xvid */
        x->quicktime_format = 0;
        if(!avctx->codec_tag)
            avctx->codec_tag = AV_RL32("xvid");
    }

    /* Bframes */
    xvid_enc_create.max_bframes = avctx->max_b_frames;
    xvid_enc_create.bquant_offset = 100 * avctx->b_quant_offset;
    xvid_enc_create.bquant_ratio = 100 * avctx->b_quant_factor;
    if( avctx->max_b_frames > 0  && !x->quicktime_format ) xvid_enc_create.global |= XVID_GLOBAL_PACKED;

    /* Create encoder context */
    xerr = xvid_encore(NULL, XVID_ENC_CREATE, &xvid_enc_create, NULL);
    if( xerr ) {
        av_log(avctx, AV_LOG_ERROR, "Xvid: Could not create encoder reference\n");
        return -1;
    }

    x->encoder_handle = xvid_enc_create.handle;
    avctx->coded_frame = &x->encoded_picture;

    return 0;
}

/**
 * Encode a single frame.
 *
 * @param avctx AVCodecContext pointer to context
 * @param frame Pointer to encoded frame buffer
 * @param buf_size Size of encoded frame buffer
 * @param data Pointer to AVFrame of unencoded frame
 * @return Returns 0 on success, -1 on failure
 */
static int xvid_encode_frame(AVCodecContext *avctx, AVPacket *pkt,
                             const AVFrame *picture, int *got_packet)
{
    int xerr, i, ret, user_packet = !!pkt->data;
    char *tmp;
    struct xvid_context *x = avctx->priv_data;
    AVFrame *p = &x->encoded_picture;
    int mb_width   = (avctx->width  + 15) / 16;
    int mb_height  = (avctx->height + 15) / 16;

    xvid_enc_frame_t xvid_enc_frame = { 0 };
    xvid_enc_stats_t xvid_enc_stats = { 0 };

    if ((ret = ff_alloc_packet2(avctx, pkt, mb_width*mb_height*MAX_MB_BYTES + FF_MIN_BUFFER_SIZE)) < 0)
        return ret;

    /* Start setting up the frame */
    xvid_enc_frame.version = XVID_VERSION;
    xvid_enc_stats.version = XVID_VERSION;
    *p = *picture;

    /* Let Xvid know where to put the frame. */
    xvid_enc_frame.bitstream = pkt->data;
    xvid_enc_frame.length    = pkt->size;

    /* Initialize input image fields */
    if( avctx->pix_fmt != PIX_FMT_YUV420P ) {
        av_log(avctx, AV_LOG_ERROR, "Xvid: Color spaces other than 420p not supported\n");
        return -1;
    }

    xvid_enc_frame.input.csp = XVID_CSP_PLANAR; /* YUV420P */

    for( i = 0; i < 4; i++ ) {
        xvid_enc_frame.input.plane[i] = picture->data[i];
        xvid_enc_frame.input.stride[i] = picture->linesize[i];
    }

    /* Encoder Flags */
    xvid_enc_frame.vop_flags = x->vop_flags;
    xvid_enc_frame.vol_flags = x->vol_flags;
    xvid_enc_frame.motion = x->me_flags;
    xvid_enc_frame.type =
        picture->pict_type == AV_PICTURE_TYPE_I ? XVID_TYPE_IVOP :
        picture->pict_type == AV_PICTURE_TYPE_P ? XVID_TYPE_PVOP :
        picture->pict_type == AV_PICTURE_TYPE_B ? XVID_TYPE_BVOP :
                                          XVID_TYPE_AUTO;

    /* Pixel aspect ratio setting */
    if (avctx->sample_aspect_ratio.num < 0 || avctx->sample_aspect_ratio.num > 255 ||
        avctx->sample_aspect_ratio.den < 0 || avctx->sample_aspect_ratio.den > 255) {
        av_log(avctx, AV_LOG_ERROR, "Invalid pixel aspect ratio %i/%i\n",
               avctx->sample_aspect_ratio.num, avctx->sample_aspect_ratio.den);
        return -1;
    }
    xvid_enc_frame.par = XVID_PAR_EXT;
    xvid_enc_frame.par_width  = avctx->sample_aspect_ratio.num;
    xvid_enc_frame.par_height = avctx->sample_aspect_ratio.den;

    /* Quant Setting */
    if( x->qscale ) xvid_enc_frame.quant = picture->quality / FF_QP2LAMBDA;
    else xvid_enc_frame.quant = 0;

    /* Matrices */
    xvid_enc_frame.quant_intra_matrix = x->intra_matrix;
    xvid_enc_frame.quant_inter_matrix = x->inter_matrix;

    /* Encode */
    xerr = xvid_encore(x->encoder_handle, XVID_ENC_ENCODE,
        &xvid_enc_frame, &xvid_enc_stats);

    /* Two-pass log buffer swapping */
    avctx->stats_out = NULL;
    if( x->twopassbuffer ) {
        tmp = x->old_twopassbuffer;
        x->old_twopassbuffer = x->twopassbuffer;
        x->twopassbuffer = tmp;
        x->twopassbuffer[0] = 0;
        if( x->old_twopassbuffer[0] != 0 ) {
            avctx->stats_out = x->old_twopassbuffer;
        }
    }

    if (xerr > 0) {
        *got_packet = 1;

        p->quality = xvid_enc_stats.quant * FF_QP2LAMBDA;
        if( xvid_enc_stats.type == XVID_TYPE_PVOP )
            p->pict_type = AV_PICTURE_TYPE_P;
        else if( xvid_enc_stats.type == XVID_TYPE_BVOP )
            p->pict_type = AV_PICTURE_TYPE_B;
        else if( xvid_enc_stats.type == XVID_TYPE_SVOP )
            p->pict_type = AV_PICTURE_TYPE_S;
        else
            p->pict_type = AV_PICTURE_TYPE_I;
        if( xvid_enc_frame.out_flags & XVID_KEYFRAME ) {
            p->key_frame = 1;
            pkt->flags |= AV_PKT_FLAG_KEY;
            if( x->quicktime_format )
                return xvid_strip_vol_header(avctx, pkt,
                    xvid_enc_stats.hlength, xerr);
         } else
            p->key_frame = 0;

        pkt->size = xerr;

        return 0;
    } else {
        if (!user_packet)
            av_free_packet(pkt);
        if (!xerr)
            return 0;
        av_log(avctx, AV_LOG_ERROR, "Xvid: Encoding Error Occurred: %i\n", xerr);
        return -1;
    }
}

/**
 * Destroy the private context for the encoder.
 * All buffers are freed, and the Xvid encoder context is destroyed.
 *
 * @param avctx AVCodecContext pointer to context
 * @return Returns 0, success guaranteed
 */
static av_cold int xvid_encode_close(AVCodecContext *avctx) {
    struct xvid_context *x = avctx->priv_data;

    xvid_encore(x->encoder_handle, XVID_ENC_DESTROY, NULL, NULL);

    av_freep(&avctx->extradata);
    if( x->twopassbuffer != NULL ) {
        av_free(x->twopassbuffer);
        av_free(x->old_twopassbuffer);
        avctx->stats_out = NULL;
    }
    av_free(x->twopassfile);
    av_free(x->intra_matrix);
    av_free(x->inter_matrix);

    return 0;
}

/**
<<<<<<< HEAD
 * Routine to create a global VO/VOL header for MP4 container.
 * What we do here is extract the header from the Xvid bitstream
 * as it is encoded. We also strip the repeated headers from the
 * bitstream when a global header is requested for MPEG-4 ISO
 * compliance.
 *
 * @param avctx AVCodecContext pointer to context
 * @param frame Pointer to encoded frame data
 * @param header_len Length of header to search
 * @param frame_len Length of encoded frame data
 * @return Returns new length of frame data
 */
int xvid_strip_vol_header(AVCodecContext *avctx,
                  AVPacket *pkt,
                  unsigned int header_len,
                  unsigned int frame_len) {
    int vo_len = 0, i;

    for( i = 0; i < header_len - 3; i++ ) {
        if( pkt->data[i] == 0x00 &&
            pkt->data[i+1] == 0x00 &&
            pkt->data[i+2] == 0x01 &&
            pkt->data[i+3] == 0xB6 ) {
            vo_len = i;
            break;
        }
    }

    if( vo_len > 0 ) {
        /* We need to store the header, so extract it */
        if( avctx->extradata == NULL ) {
            avctx->extradata = av_malloc(vo_len);
            memcpy(avctx->extradata, pkt->data, vo_len);
            avctx->extradata_size = vo_len;
        }
        /* Less dangerous now, memmove properly copies the two
           chunks of overlapping data */
        memmove(pkt->data, &pkt->data[vo_len], frame_len - vo_len);
        pkt->size = frame_len - vo_len;
    }
    return 0;
}

/**
 * Routine to correct a possibly erroneous framerate being fed to us.
 * Xvid currently chokes on framerates where the ticks per frame is
 * extremely large. This function works to correct problems in this area
 * by estimating a new framerate and taking the simpler fraction of
 * the two presented.
 *
 * @param avctx Context that contains the framerate to correct.
 */
void xvid_correct_framerate(AVCodecContext *avctx) {
    int frate, fbase;
    int est_frate, est_fbase;
    int gcd;
    float est_fps, fps;

    frate = avctx->time_base.den;
    fbase = avctx->time_base.num;

    gcd = av_gcd(frate, fbase);
    if( gcd > 1 ) {
        frate /= gcd;
        fbase /= gcd;
    }

    if( frate <= 65000 && fbase <= 65000 ) {
        avctx->time_base.den = frate;
        avctx->time_base.num = fbase;
        return;
    }

    fps = (float)frate / (float)fbase;
    est_fps = roundf(fps * 1000.0) / 1000.0;

    est_frate = (int)est_fps;
    if( est_fps > (int)est_fps ) {
        est_frate = (est_frate + 1) * 1000;
        est_fbase = (int)roundf((float)est_frate / est_fps);
    } else
        est_fbase = 1;

    gcd = av_gcd(est_frate, est_fbase);
    if( gcd > 1 ) {
        est_frate /= gcd;
        est_fbase /= gcd;
    }

    if( fbase > est_fbase ) {
        avctx->time_base.den = est_frate;
        avctx->time_base.num = est_fbase;
        av_log(avctx, AV_LOG_DEBUG,
            "Xvid: framerate re-estimated: %.2f, %.3f%% correction\n",
            est_fps, (((est_fps - fps)/fps) * 100.0));
    } else {
        avctx->time_base.den = frate;
        avctx->time_base.num = fbase;
    }
}

/*
 * Xvid 2-Pass Kludge Section
 *
 * Xvid's default 2-pass doesn't allow us to create data as we need to, so
 * this section spends time replacing the first pass plugin so we can write
 * statistic information as libavcodec requests in. We have another kludge
 * that allows us to pass data to the second pass in Xvid without a custom
 * rate-control plugin.
 */

/**
 * Initialize the two-pass plugin and context.
 *
 * @param param Input construction parameter structure
 * @param handle Private context handle
 * @return Returns XVID_ERR_xxxx on failure, or 0 on success.
 */
static int xvid_ff_2pass_create(xvid_plg_create_t * param,
                                void ** handle) {
    struct xvid_ff_pass1 *x = (struct xvid_ff_pass1 *)param->param;
    char *log = x->context->twopassbuffer;

    /* Do a quick bounds check */
    if( log == NULL )
        return XVID_ERR_FAIL;

    /* We use snprintf() */
    /* This is because we can safely prevent a buffer overflow */
    log[0] = 0;
    snprintf(log, BUFFER_REMAINING(log),
        "# ffmpeg 2-pass log file, using xvid codec\n");
    snprintf(BUFFER_CAT(log), BUFFER_REMAINING(log),
        "# Do not modify. libxvidcore version: %d.%d.%d\n\n",
        XVID_VERSION_MAJOR(XVID_VERSION),
        XVID_VERSION_MINOR(XVID_VERSION),
        XVID_VERSION_PATCH(XVID_VERSION));

    *handle = x->context;
    return 0;
}

/**
 * Destroy the two-pass plugin context.
 *
 * @param ref Context pointer for the plugin
 * @param param Destrooy context
 * @return Returns 0, success guaranteed
 */
static int xvid_ff_2pass_destroy(struct xvid_context *ref,
                                xvid_plg_destroy_t *param) {
    /* Currently cannot think of anything to do on destruction */
    /* Still, the framework should be here for reference/use */
    if( ref->twopassbuffer != NULL )
        ref->twopassbuffer[0] = 0;
    return 0;
}

/**
 * Enable fast encode mode during the first pass.
 *
 * @param ref Context pointer for the plugin
 * @param param Frame data
 * @return Returns 0, success guaranteed
 */
static int xvid_ff_2pass_before(struct xvid_context *ref,
                                xvid_plg_data_t *param) {
    int motion_remove;
    int motion_replacements;
    int vop_remove;

    /* Nothing to do here, result is changed too much */
    if( param->zone && param->zone->mode == XVID_ZONE_QUANT )
        return 0;

    /* We can implement a 'turbo' first pass mode here */
    param->quant = 2;

    /* Init values */
    motion_remove = ~XVID_ME_CHROMA_PVOP &
                    ~XVID_ME_CHROMA_BVOP &
                    ~XVID_ME_EXTSEARCH16 &
                    ~XVID_ME_ADVANCEDDIAMOND16;
    motion_replacements = XVID_ME_FAST_MODEINTERPOLATE |
                          XVID_ME_SKIP_DELTASEARCH |
                          XVID_ME_FASTREFINE16 |
                          XVID_ME_BFRAME_EARLYSTOP;
    vop_remove = ~XVID_VOP_MODEDECISION_RD &
                 ~XVID_VOP_FAST_MODEDECISION_RD &
                 ~XVID_VOP_TRELLISQUANT &
                 ~XVID_VOP_INTER4V &
                 ~XVID_VOP_HQACPRED;

    param->vol_flags &= ~XVID_VOL_GMC;
    param->vop_flags &= vop_remove;
    param->motion_flags &= motion_remove;
    param->motion_flags |= motion_replacements;

    return 0;
}

/**
 * Capture statistic data and write it during first pass.
 *
 * @param ref Context pointer for the plugin
 * @param param Statistic data
 * @return Returns XVID_ERR_xxxx on failure, or 0 on success
 */
static int xvid_ff_2pass_after(struct xvid_context *ref,
                                xvid_plg_data_t *param) {
    char *log = ref->twopassbuffer;
    const char *frame_types = " ipbs";
    char frame_type;

    /* Quick bounds check */
    if( log == NULL )
        return XVID_ERR_FAIL;

    /* Convert the type given to us into a character */
    if( param->type < 5 && param->type > 0 ) {
        frame_type = frame_types[param->type];
    } else {
        return XVID_ERR_FAIL;
    }

    snprintf(BUFFER_CAT(log), BUFFER_REMAINING(log),
        "%c %d %d %d %d %d %d\n",
        frame_type, param->stats.quant, param->stats.kblks, param->stats.mblks,
        param->stats.ublks, param->stats.length, param->stats.hlength);

    return 0;
}

/**
 * Dispatch function for our custom plugin.
 * This handles the dispatch for the Xvid plugin. It passes data
 * on to other functions for actual processing.
 *
 * @param ref Context pointer for the plugin
 * @param cmd The task given for us to complete
 * @param p1 First parameter (varies)
 * @param p2 Second parameter (varies)
 * @return Returns XVID_ERR_xxxx on failure, or 0 on success
 */
int xvid_ff_2pass(void *ref, int cmd, void *p1, void *p2) {
    switch( cmd ) {
        case XVID_PLG_INFO:
        case XVID_PLG_FRAME:
            return 0;

        case XVID_PLG_BEFORE:
            return xvid_ff_2pass_before(ref, p1);

        case XVID_PLG_CREATE:
            return xvid_ff_2pass_create(p1, p2);

        case XVID_PLG_AFTER:
            return xvid_ff_2pass_after(ref, p1);

        case XVID_PLG_DESTROY:
            return xvid_ff_2pass_destroy(ref, p1);

        default:
            return XVID_ERR_FAIL;
    }
}

/**
=======
>>>>>>> 7bf9e339
 * Xvid codec definition for libavcodec.
 */
AVCodec ff_libxvid_encoder = {
    .name           = "libxvid",
    .type           = AVMEDIA_TYPE_VIDEO,
    .id             = CODEC_ID_MPEG4,
    .priv_data_size = sizeof(struct xvid_context),
    .init           = xvid_encode_init,
    .encode2        = xvid_encode_frame,
    .close          = xvid_encode_close,
    .pix_fmts       = (const enum PixelFormat[]){ PIX_FMT_YUV420P, PIX_FMT_NONE },
    .long_name      = NULL_IF_CONFIG_SMALL("libxvidcore MPEG-4 part 2"),
};<|MERGE_RESOLUTION|>--- conflicted
+++ resolved
@@ -99,30 +99,16 @@
     if( log == NULL )
         return XVID_ERR_FAIL;
 
-<<<<<<< HEAD
-    /* Bring in VOP flags from ffmpeg command-line */
-    x->vop_flags = XVID_VOP_HALFPEL; /* Bare minimum quality */
-    if( xvid_flags & CODEC_FLAG_4MV )
-        x->vop_flags |= XVID_VOP_INTER4V; /* Level 3 */
-    if( avctx->trellis
-        )
-        x->vop_flags |= XVID_VOP_TRELLISQUANT; /* Level 5 */
-    if( xvid_flags & CODEC_FLAG_AC_PRED )
-        x->vop_flags |= XVID_VOP_HQACPRED; /* Level 6 */
-    if( xvid_flags & CODEC_FLAG_GRAY )
-        x->vop_flags |= XVID_VOP_GREYSCALE;
-=======
     /* We use snprintf() */
     /* This is because we can safely prevent a buffer overflow */
     log[0] = 0;
     snprintf(log, BUFFER_REMAINING(log),
-        "# avconv 2-pass log file, using xvid codec\n");
+        "# ffmpeg 2-pass log file, using xvid codec\n");
     snprintf(BUFFER_CAT(log), BUFFER_REMAINING(log),
         "# Do not modify. libxvidcore version: %d.%d.%d\n\n",
         XVID_VERSION_MAJOR(XVID_VERSION),
         XVID_VERSION_MINOR(XVID_VERSION),
         XVID_VERSION_PATCH(XVID_VERSION));
->>>>>>> 7bf9e339
 
     *handle = x->context;
     return 0;
@@ -179,25 +165,10 @@
                  ~XVID_VOP_INTER4V &
                  ~XVID_VOP_HQACPRED;
 
-<<<<<<< HEAD
-    /* Bring in VOL flags from ffmpeg command-line */
-    x->vol_flags = 0;
-    if( xvid_flags & CODEC_FLAG_GMC ) {
-        x->vol_flags |= XVID_VOL_GMC;
-        x->me_flags |= XVID_ME_GME_REFINE;
-    }
-    if( xvid_flags & CODEC_FLAG_QPEL ) {
-        x->vol_flags |= XVID_VOL_QUARTERPEL;
-        x->me_flags |= XVID_ME_QUARTERPELREFINE16;
-        if( x->vop_flags & XVID_VOP_INTER4V )
-            x->me_flags |= XVID_ME_QUARTERPELREFINE8;
-    }
-=======
     param->vol_flags &= ~XVID_VOL_GMC;
     param->vop_flags &= vop_remove;
     param->motion_flags &= motion_remove;
     param->motion_flags |= motion_replacements;
->>>>>>> 7bf9e339
 
     return 0;
 }
@@ -394,7 +365,7 @@
     xvid_enc_create_t xvid_enc_create = { 0 };
     xvid_enc_plugin_t plugins[7];
 
-    /* Bring in VOP flags from avconv command-line */
+    /* Bring in VOP flags from ffmpeg command-line */
     x->vop_flags = XVID_VOP_HALFPEL; /* Bare minimum quality */
     if( xvid_flags & CODEC_FLAG_4MV )
         x->vop_flags |= XVID_VOP_INTER4V; /* Level 3 */
@@ -448,7 +419,7 @@
            break;
     }
 
-    /* Bring in VOL flags from avconv command-line */
+    /* Bring in VOL flags from ffmpeg command-line */
     x->vol_flags = 0;
     if( xvid_flags & CODEC_FLAG_GMC ) {
         x->vol_flags |= XVID_VOL_GMC;
@@ -803,277 +774,6 @@
 }
 
 /**
-<<<<<<< HEAD
- * Routine to create a global VO/VOL header for MP4 container.
- * What we do here is extract the header from the Xvid bitstream
- * as it is encoded. We also strip the repeated headers from the
- * bitstream when a global header is requested for MPEG-4 ISO
- * compliance.
- *
- * @param avctx AVCodecContext pointer to context
- * @param frame Pointer to encoded frame data
- * @param header_len Length of header to search
- * @param frame_len Length of encoded frame data
- * @return Returns new length of frame data
- */
-int xvid_strip_vol_header(AVCodecContext *avctx,
-                  AVPacket *pkt,
-                  unsigned int header_len,
-                  unsigned int frame_len) {
-    int vo_len = 0, i;
-
-    for( i = 0; i < header_len - 3; i++ ) {
-        if( pkt->data[i] == 0x00 &&
-            pkt->data[i+1] == 0x00 &&
-            pkt->data[i+2] == 0x01 &&
-            pkt->data[i+3] == 0xB6 ) {
-            vo_len = i;
-            break;
-        }
-    }
-
-    if( vo_len > 0 ) {
-        /* We need to store the header, so extract it */
-        if( avctx->extradata == NULL ) {
-            avctx->extradata = av_malloc(vo_len);
-            memcpy(avctx->extradata, pkt->data, vo_len);
-            avctx->extradata_size = vo_len;
-        }
-        /* Less dangerous now, memmove properly copies the two
-           chunks of overlapping data */
-        memmove(pkt->data, &pkt->data[vo_len], frame_len - vo_len);
-        pkt->size = frame_len - vo_len;
-    }
-    return 0;
-}
-
-/**
- * Routine to correct a possibly erroneous framerate being fed to us.
- * Xvid currently chokes on framerates where the ticks per frame is
- * extremely large. This function works to correct problems in this area
- * by estimating a new framerate and taking the simpler fraction of
- * the two presented.
- *
- * @param avctx Context that contains the framerate to correct.
- */
-void xvid_correct_framerate(AVCodecContext *avctx) {
-    int frate, fbase;
-    int est_frate, est_fbase;
-    int gcd;
-    float est_fps, fps;
-
-    frate = avctx->time_base.den;
-    fbase = avctx->time_base.num;
-
-    gcd = av_gcd(frate, fbase);
-    if( gcd > 1 ) {
-        frate /= gcd;
-        fbase /= gcd;
-    }
-
-    if( frate <= 65000 && fbase <= 65000 ) {
-        avctx->time_base.den = frate;
-        avctx->time_base.num = fbase;
-        return;
-    }
-
-    fps = (float)frate / (float)fbase;
-    est_fps = roundf(fps * 1000.0) / 1000.0;
-
-    est_frate = (int)est_fps;
-    if( est_fps > (int)est_fps ) {
-        est_frate = (est_frate + 1) * 1000;
-        est_fbase = (int)roundf((float)est_frate / est_fps);
-    } else
-        est_fbase = 1;
-
-    gcd = av_gcd(est_frate, est_fbase);
-    if( gcd > 1 ) {
-        est_frate /= gcd;
-        est_fbase /= gcd;
-    }
-
-    if( fbase > est_fbase ) {
-        avctx->time_base.den = est_frate;
-        avctx->time_base.num = est_fbase;
-        av_log(avctx, AV_LOG_DEBUG,
-            "Xvid: framerate re-estimated: %.2f, %.3f%% correction\n",
-            est_fps, (((est_fps - fps)/fps) * 100.0));
-    } else {
-        avctx->time_base.den = frate;
-        avctx->time_base.num = fbase;
-    }
-}
-
-/*
- * Xvid 2-Pass Kludge Section
- *
- * Xvid's default 2-pass doesn't allow us to create data as we need to, so
- * this section spends time replacing the first pass plugin so we can write
- * statistic information as libavcodec requests in. We have another kludge
- * that allows us to pass data to the second pass in Xvid without a custom
- * rate-control plugin.
- */
-
-/**
- * Initialize the two-pass plugin and context.
- *
- * @param param Input construction parameter structure
- * @param handle Private context handle
- * @return Returns XVID_ERR_xxxx on failure, or 0 on success.
- */
-static int xvid_ff_2pass_create(xvid_plg_create_t * param,
-                                void ** handle) {
-    struct xvid_ff_pass1 *x = (struct xvid_ff_pass1 *)param->param;
-    char *log = x->context->twopassbuffer;
-
-    /* Do a quick bounds check */
-    if( log == NULL )
-        return XVID_ERR_FAIL;
-
-    /* We use snprintf() */
-    /* This is because we can safely prevent a buffer overflow */
-    log[0] = 0;
-    snprintf(log, BUFFER_REMAINING(log),
-        "# ffmpeg 2-pass log file, using xvid codec\n");
-    snprintf(BUFFER_CAT(log), BUFFER_REMAINING(log),
-        "# Do not modify. libxvidcore version: %d.%d.%d\n\n",
-        XVID_VERSION_MAJOR(XVID_VERSION),
-        XVID_VERSION_MINOR(XVID_VERSION),
-        XVID_VERSION_PATCH(XVID_VERSION));
-
-    *handle = x->context;
-    return 0;
-}
-
-/**
- * Destroy the two-pass plugin context.
- *
- * @param ref Context pointer for the plugin
- * @param param Destrooy context
- * @return Returns 0, success guaranteed
- */
-static int xvid_ff_2pass_destroy(struct xvid_context *ref,
-                                xvid_plg_destroy_t *param) {
-    /* Currently cannot think of anything to do on destruction */
-    /* Still, the framework should be here for reference/use */
-    if( ref->twopassbuffer != NULL )
-        ref->twopassbuffer[0] = 0;
-    return 0;
-}
-
-/**
- * Enable fast encode mode during the first pass.
- *
- * @param ref Context pointer for the plugin
- * @param param Frame data
- * @return Returns 0, success guaranteed
- */
-static int xvid_ff_2pass_before(struct xvid_context *ref,
-                                xvid_plg_data_t *param) {
-    int motion_remove;
-    int motion_replacements;
-    int vop_remove;
-
-    /* Nothing to do here, result is changed too much */
-    if( param->zone && param->zone->mode == XVID_ZONE_QUANT )
-        return 0;
-
-    /* We can implement a 'turbo' first pass mode here */
-    param->quant = 2;
-
-    /* Init values */
-    motion_remove = ~XVID_ME_CHROMA_PVOP &
-                    ~XVID_ME_CHROMA_BVOP &
-                    ~XVID_ME_EXTSEARCH16 &
-                    ~XVID_ME_ADVANCEDDIAMOND16;
-    motion_replacements = XVID_ME_FAST_MODEINTERPOLATE |
-                          XVID_ME_SKIP_DELTASEARCH |
-                          XVID_ME_FASTREFINE16 |
-                          XVID_ME_BFRAME_EARLYSTOP;
-    vop_remove = ~XVID_VOP_MODEDECISION_RD &
-                 ~XVID_VOP_FAST_MODEDECISION_RD &
-                 ~XVID_VOP_TRELLISQUANT &
-                 ~XVID_VOP_INTER4V &
-                 ~XVID_VOP_HQACPRED;
-
-    param->vol_flags &= ~XVID_VOL_GMC;
-    param->vop_flags &= vop_remove;
-    param->motion_flags &= motion_remove;
-    param->motion_flags |= motion_replacements;
-
-    return 0;
-}
-
-/**
- * Capture statistic data and write it during first pass.
- *
- * @param ref Context pointer for the plugin
- * @param param Statistic data
- * @return Returns XVID_ERR_xxxx on failure, or 0 on success
- */
-static int xvid_ff_2pass_after(struct xvid_context *ref,
-                                xvid_plg_data_t *param) {
-    char *log = ref->twopassbuffer;
-    const char *frame_types = " ipbs";
-    char frame_type;
-
-    /* Quick bounds check */
-    if( log == NULL )
-        return XVID_ERR_FAIL;
-
-    /* Convert the type given to us into a character */
-    if( param->type < 5 && param->type > 0 ) {
-        frame_type = frame_types[param->type];
-    } else {
-        return XVID_ERR_FAIL;
-    }
-
-    snprintf(BUFFER_CAT(log), BUFFER_REMAINING(log),
-        "%c %d %d %d %d %d %d\n",
-        frame_type, param->stats.quant, param->stats.kblks, param->stats.mblks,
-        param->stats.ublks, param->stats.length, param->stats.hlength);
-
-    return 0;
-}
-
-/**
- * Dispatch function for our custom plugin.
- * This handles the dispatch for the Xvid plugin. It passes data
- * on to other functions for actual processing.
- *
- * @param ref Context pointer for the plugin
- * @param cmd The task given for us to complete
- * @param p1 First parameter (varies)
- * @param p2 Second parameter (varies)
- * @return Returns XVID_ERR_xxxx on failure, or 0 on success
- */
-int xvid_ff_2pass(void *ref, int cmd, void *p1, void *p2) {
-    switch( cmd ) {
-        case XVID_PLG_INFO:
-        case XVID_PLG_FRAME:
-            return 0;
-
-        case XVID_PLG_BEFORE:
-            return xvid_ff_2pass_before(ref, p1);
-
-        case XVID_PLG_CREATE:
-            return xvid_ff_2pass_create(p1, p2);
-
-        case XVID_PLG_AFTER:
-            return xvid_ff_2pass_after(ref, p1);
-
-        case XVID_PLG_DESTROY:
-            return xvid_ff_2pass_destroy(ref, p1);
-
-        default:
-            return XVID_ERR_FAIL;
-    }
-}
-
-/**
-=======
->>>>>>> 7bf9e339
  * Xvid codec definition for libavcodec.
  */
 AVCodec ff_libxvid_encoder = {
