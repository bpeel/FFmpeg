/*
 * DCA parser
 * Copyright (C) 2004 Gildas Bazin
 * Copyright (C) 2004 Benjamin Zores
 * Copyright (C) 2006 Benjamin Larsson
 * Copyright (C) 2007 Konstantin Shishkov
 *
 * This file is part of FFmpeg.
 *
 * FFmpeg is free software; you can redistribute it and/or
 * modify it under the terms of the GNU Lesser General Public
 * License as published by the Free Software Foundation; either
 * version 2.1 of the License, or (at your option) any later version.
 *
 * FFmpeg is distributed in the hope that it will be useful,
 * but WITHOUT ANY WARRANTY; without even the implied warranty of
 * MERCHANTABILITY or FITNESS FOR A PARTICULAR PURPOSE.  See the GNU
 * Lesser General Public License for more details.
 *
 * You should have received a copy of the GNU Lesser General Public
 * License along with FFmpeg; if not, write to the Free Software
 * Foundation, Inc., 51 Franklin Street, Fifth Floor, Boston, MA 02110-1301 USA
 */

#include "dca.h"
#include "dca_syncwords.h"
#include "get_bits.h"
#include "parser.h"

typedef struct DCAParseContext {
    ParseContext pc;
    uint32_t lastmarker;
    int size;
    int framesize;
} DCAParseContext;

#define IS_CORE_MARKER(state) \
    (((state & 0xFFFFFFFFF0FF) == (((uint64_t)DCA_SYNCWORD_CORE_14B_LE << 16) | 0xF007)) || \
     ((state & 0xFFFFFFFFFFF0) == (((uint64_t)DCA_SYNCWORD_CORE_14B_BE << 16) | 0x07F0)) || \
     ((state & 0xFFFFFFFF00FC) == (((uint64_t)DCA_SYNCWORD_CORE_LE     << 16) | 0x00FC)) || \
     ((state & 0xFFFFFFFFFC00) == (((uint64_t)DCA_SYNCWORD_CORE_BE     << 16) | 0xFC00)))

#define IS_EXSS_MARKER(state)   ((state & 0xFFFFFFFF) == DCA_SYNCWORD_SUBSTREAM)

<<<<<<< HEAD
#define IS_MARKER(state)    (IS_CORE_MARKER(state) || IS_EXSS_MARKER(state))

#define CORE_MARKER(state)  ((state >> 16) & 0xFFFFFFFF)
#define EXSS_MARKER(state)  (state & 0xFFFFFFFF)
=======
#define IS_MARKER(state)        (IS_CORE_MARKER(state) || IS_EXSS_MARKER(state))

#define CORE_MARKER(state)      ((state >> 16) & 0xFFFFFFFF)
#define EXSS_MARKER(state)      (state & 0xFFFFFFFF)
>>>>>>> 0670acc4

/**
 * Find the end of the current frame in the bitstream.
 * @return the position of the first byte of the next frame, or -1
 */
static int dca_find_frame_end(DCAParseContext *pc1, const uint8_t *buf,
                              int buf_size)
{
    int start_found, i;
    uint64_t state;
    ParseContext *pc = &pc1->pc;

    start_found = pc->frame_start_found;
    state       = pc->state64;

    i = 0;
    if (!start_found) {
        for (i = 0; i < buf_size; i++) {
            state = (state << 8) | buf[i];
            if (IS_MARKER(state)) {
<<<<<<< HEAD
                if (!pc1->lastmarker || CORE_MARKER(state) == pc1->lastmarker || pc1->lastmarker == DCA_SYNCWORD_SUBSTREAM) {
=======
                if (!pc1->lastmarker ||
                    pc1->lastmarker == CORE_MARKER(state) ||
                    pc1->lastmarker == DCA_SYNCWORD_SUBSTREAM) {
>>>>>>> 0670acc4
                    start_found = 1;
                    if (IS_EXSS_MARKER(state))
                        pc1->lastmarker = EXSS_MARKER(state);
                    else
                        pc1->lastmarker = CORE_MARKER(state);
                    i++;
                    break;
                }
            }
        }
    }
    if (start_found) {
        for (; i < buf_size; i++) {
            pc1->size++;
            state = (state << 8) | buf[i];
<<<<<<< HEAD
            if (IS_MARKER(state) && (CORE_MARKER(state) == pc1->lastmarker || pc1->lastmarker == DCA_SYNCWORD_SUBSTREAM)) {
=======
            if (IS_MARKER(state) &&
                (pc1->lastmarker == CORE_MARKER(state) ||
                 pc1->lastmarker == DCA_SYNCWORD_SUBSTREAM)) {
>>>>>>> 0670acc4
                if (pc1->framesize > pc1->size)
                    continue;
                pc->frame_start_found = 0;
                pc->state64           = -1;
                pc1->size             = 0;
                return IS_EXSS_MARKER(state) ? i - 3 : i - 5;
            }
        }
    }
    pc->frame_start_found = start_found;
    pc->state64           = state;
    return END_NOT_FOUND;
}

static av_cold int dca_parse_init(AVCodecParserContext *s)
{
    DCAParseContext *pc1 = s->priv_data;

    pc1->lastmarker = 0;
    return 0;
}

static int dca_parse_params(const uint8_t *buf, int buf_size, int *duration,
                            int *sample_rate, int *framesize)
{
    GetBitContext gb;
    uint8_t hdr[12 + FF_INPUT_BUFFER_PADDING_SIZE] = { 0 };
    int ret, sample_blocks, sr_code;

    if (buf_size < 12)
        return AVERROR_INVALIDDATA;

    if ((ret = avpriv_dca_convert_bitstream(buf, 12, hdr, 12)) < 0)
        return ret;

    init_get_bits(&gb, hdr, 96);

    skip_bits_long(&gb, 39);
    sample_blocks = get_bits(&gb, 7) + 1;
    if (sample_blocks < 8)
        return AVERROR_INVALIDDATA;
    *duration = 256 * (sample_blocks / 8);

    *framesize = get_bits(&gb, 14) + 1;
    if (*framesize < 95)
        return AVERROR_INVALIDDATA;

    skip_bits(&gb, 6);
    sr_code      = get_bits(&gb, 4);
    *sample_rate = avpriv_dca_sample_rates[sr_code];
    if (*sample_rate == 0)
        return AVERROR_INVALIDDATA;

    return 0;
}

static int dca_parse(AVCodecParserContext *s, AVCodecContext *avctx,
                     const uint8_t **poutbuf, int *poutbuf_size,
                     const uint8_t *buf, int buf_size)
{
    DCAParseContext *pc1 = s->priv_data;
    ParseContext *pc = &pc1->pc;
    int next, duration, sample_rate;

    if (s->flags & PARSER_FLAG_COMPLETE_FRAMES) {
        next = buf_size;
    } else {
        next = dca_find_frame_end(pc1, buf, buf_size);

        if (ff_combine_frame(pc, next, &buf, &buf_size) < 0) {
            *poutbuf      = NULL;
            *poutbuf_size = 0;
            return buf_size;
        }
    }

    /* read the duration and sample rate from the frame header */
    if (!dca_parse_params(buf, buf_size, &duration, &sample_rate, &pc1->framesize)) {
        s->duration        = duration;
        avctx->sample_rate = sample_rate;
    } else
        s->duration = 0;

    *poutbuf      = buf;
    *poutbuf_size = buf_size;
    return next;
}

AVCodecParser ff_dca_parser = {
    .codec_ids      = { AV_CODEC_ID_DTS },
    .priv_data_size = sizeof(DCAParseContext),
    .parser_init    = dca_parse_init,
    .parser_parse   = dca_parse,
    .parser_close   = ff_parse_close,
};<|MERGE_RESOLUTION|>--- conflicted
+++ resolved
@@ -42,17 +42,10 @@
 
 #define IS_EXSS_MARKER(state)   ((state & 0xFFFFFFFF) == DCA_SYNCWORD_SUBSTREAM)
 
-<<<<<<< HEAD
-#define IS_MARKER(state)    (IS_CORE_MARKER(state) || IS_EXSS_MARKER(state))
-
-#define CORE_MARKER(state)  ((state >> 16) & 0xFFFFFFFF)
-#define EXSS_MARKER(state)  (state & 0xFFFFFFFF)
-=======
 #define IS_MARKER(state)        (IS_CORE_MARKER(state) || IS_EXSS_MARKER(state))
 
 #define CORE_MARKER(state)      ((state >> 16) & 0xFFFFFFFF)
 #define EXSS_MARKER(state)      (state & 0xFFFFFFFF)
->>>>>>> 0670acc4
 
 /**
  * Find the end of the current frame in the bitstream.
@@ -73,13 +66,9 @@
         for (i = 0; i < buf_size; i++) {
             state = (state << 8) | buf[i];
             if (IS_MARKER(state)) {
-<<<<<<< HEAD
-                if (!pc1->lastmarker || CORE_MARKER(state) == pc1->lastmarker || pc1->lastmarker == DCA_SYNCWORD_SUBSTREAM) {
-=======
                 if (!pc1->lastmarker ||
                     pc1->lastmarker == CORE_MARKER(state) ||
                     pc1->lastmarker == DCA_SYNCWORD_SUBSTREAM) {
->>>>>>> 0670acc4
                     start_found = 1;
                     if (IS_EXSS_MARKER(state))
                         pc1->lastmarker = EXSS_MARKER(state);
@@ -95,13 +84,9 @@
         for (; i < buf_size; i++) {
             pc1->size++;
             state = (state << 8) | buf[i];
-<<<<<<< HEAD
-            if (IS_MARKER(state) && (CORE_MARKER(state) == pc1->lastmarker || pc1->lastmarker == DCA_SYNCWORD_SUBSTREAM)) {
-=======
             if (IS_MARKER(state) &&
                 (pc1->lastmarker == CORE_MARKER(state) ||
                  pc1->lastmarker == DCA_SYNCWORD_SUBSTREAM)) {
->>>>>>> 0670acc4
                 if (pc1->framesize > pc1->size)
                     continue;
                 pc->frame_start_found = 0;
