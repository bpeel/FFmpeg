/*
 * H261 encoder
 * Copyright (c) 2002-2004 Michael Niedermayer <michaelni@gmx.at>
 * Copyright (c) 2004 Maarten Daniels
 *
 * This file is part of FFmpeg.
 *
 * FFmpeg is free software; you can redistribute it and/or
 * modify it under the terms of the GNU Lesser General Public
 * License as published by the Free Software Foundation; either
 * version 2.1 of the License, or (at your option) any later version.
 *
 * FFmpeg is distributed in the hope that it will be useful,
 * but WITHOUT ANY WARRANTY; without even the implied warranty of
 * MERCHANTABILITY or FITNESS FOR A PARTICULAR PURPOSE.  See the GNU
 * Lesser General Public License for more details.
 *
 * You should have received a copy of the GNU Lesser General Public
 * License along with FFmpeg; if not, write to the Free Software
 * Foundation, Inc., 51 Franklin Street, Fifth Floor, Boston, MA 02110-1301 USA
 */

/**
 * @file
 * H.261 encoder.
 */

<<<<<<< HEAD
#include "libavutil/avassert.h"
=======
#include "libavutil/attributes.h"
>>>>>>> 6fee1b90
#include "avcodec.h"
#include "mpegvideo.h"
#include "h263.h"
#include "h261.h"

int ff_h261_get_picture_format(int width, int height)
{
    // QCIF
    if (width == 176 && height == 144)
        return 0;
    // CIF
    else if (width == 352 && height == 288)
        return 1;
    // ERROR
    else
        return -1;
}

void ff_h261_encode_picture_header(MpegEncContext *s, int picture_number)
{
    H261Context *h = (H261Context *)s;
    int format, temp_ref;

    avpriv_align_put_bits(&s->pb);

    /* Update the pointer to last GOB */
    s->ptr_lastgob = put_bits_ptr(&s->pb);

    put_bits(&s->pb, 20, 0x10); /* PSC */

    temp_ref = s->picture_number * (int64_t)30000 * s->avctx->time_base.num /
               (1001 * (int64_t)s->avctx->time_base.den);   // FIXME maybe this should use a timestamp
    put_sbits(&s->pb, 5, temp_ref); /* TemporalReference */

    put_bits(&s->pb, 1, 0); /* split screen off */
    put_bits(&s->pb, 1, 0); /* camera  off */
    put_bits(&s->pb, 1, 0); /* freeze picture release off */

    format = ff_h261_get_picture_format(s->width, s->height);

    put_bits(&s->pb, 1, format); /* 0 == QCIF, 1 == CIF */

    put_bits(&s->pb, 1, 0); /* still image mode */
    put_bits(&s->pb, 1, 0); /* reserved */

    put_bits(&s->pb, 1, 0); /* no PEI */
    if (format == 0)
        h->gob_number = -1;
    else
        h->gob_number = 0;
    h->current_mba = 0;
}

/**
 * Encode a group of blocks header.
 */
static void h261_encode_gob_header(MpegEncContext *s, int mb_line)
{
    H261Context *h = (H261Context *)s;
    if (ff_h261_get_picture_format(s->width, s->height) == 0) {
        h->gob_number += 2; // QCIF
    } else {
        h->gob_number++;    // CIF
    }
    put_bits(&s->pb, 16, 1);            /* GBSC */
    put_bits(&s->pb, 4, h->gob_number); /* GN */
    put_bits(&s->pb, 5, s->qscale);     /* GQUANT */
    put_bits(&s->pb, 1, 0);             /* no GEI */
    h->current_mba  = 0;
    h->previous_mba = 0;
    h->current_mv_x = 0;
    h->current_mv_y = 0;
}

void ff_h261_reorder_mb_index(MpegEncContext *s)
{
    int index = s->mb_x + s->mb_y * s->mb_width;

    if (index % 33 == 0)
        h261_encode_gob_header(s, 0);

    /* for CIF the GOB's are fragmented in the middle of a scanline
     * that's why we need to adjust the x and y index of the macroblocks */
    if (ff_h261_get_picture_format(s->width, s->height) == 1) { // CIF
        s->mb_x  = index % 11;
        index   /= 11;
        s->mb_y  = index % 3;
        index   /= 3;
        s->mb_x += 11 * (index % 2);
        index   /= 2;
        s->mb_y += 3 * index;

        ff_init_block_index(s);
        ff_update_block_index(s);
    }
}

static void h261_encode_motion(H261Context *h, int val)
{
    MpegEncContext *const s = &h->s;
    int sign, code;
    if (val == 0) {
        code = 0;
        put_bits(&s->pb, ff_h261_mv_tab[code][1], ff_h261_mv_tab[code][0]);
    } else {
        if (val > 15)
            val -= 32;
        if (val < -16)
            val += 32;
        sign = val < 0;
        code = sign ? -val : val;
        put_bits(&s->pb, ff_h261_mv_tab[code][1], ff_h261_mv_tab[code][0]);
        put_bits(&s->pb, 1, sign);
    }
}

static inline int get_cbp(MpegEncContext *s, int16_t block[6][64])
{
    int i, cbp;
    cbp = 0;
    for (i = 0; i < 6; i++)
        if (s->block_last_index[i] >= 0)
            cbp |= 1 << (5 - i);
    return cbp;
}

/**
 * Encode an 8x8 block.
 * @param block the 8x8 block
 * @param n block index (0-3 are luma, 4-5 are chroma)
 */
static void h261_encode_block(H261Context *h, int16_t *block, int n)
{
    MpegEncContext *const s = &h->s;
    int level, run, i, j, last_index, last_non_zero, sign, slevel, code;
    RLTable *rl;

    rl = &ff_h261_rl_tcoeff;
    if (s->mb_intra) {
        /* DC coef */
        level = block[0];
        /* 255 cannot be represented, so we clamp */
        if (level > 254) {
            level    = 254;
            block[0] = 254;
        }
        /* 0 cannot be represented also */
        else if (level < 1) {
            level    = 1;
            block[0] = 1;
        }
        if (level == 128)
            put_bits(&s->pb, 8, 0xff);
        else
            put_bits(&s->pb, 8, level);
        i = 1;
    } else if ((block[0] == 1 || block[0] == -1) &&
               (s->block_last_index[n] > -1)) {
        // special case
        put_bits(&s->pb, 2, block[0] > 0 ? 2 : 3);
        i = 1;
    } else {
        i = 0;
    }

    /* AC coefs */
    last_index    = s->block_last_index[n];
    last_non_zero = i - 1;
    for (; i <= last_index; i++) {
        j     = s->intra_scantable.permutated[i];
        level = block[j];
        if (level) {
            run    = i - last_non_zero - 1;
            sign   = 0;
            slevel = level;
            if (level < 0) {
                sign  = 1;
                level = -level;
            }
            code = get_rl_index(rl, 0 /*no last in H.261, EOB is used*/,
                                run, level);
            if (run == 0 && level < 16)
                code += 1;
            put_bits(&s->pb, rl->table_vlc[code][1], rl->table_vlc[code][0]);
            if (code == rl->n) {
                put_bits(&s->pb, 6, run);
                av_assert1(slevel != 0);
                av_assert1(level <= 127);
                put_sbits(&s->pb, 8, slevel);
            } else {
                put_bits(&s->pb, 1, sign);
            }
            last_non_zero = i;
        }
    }
    if (last_index > -1)
        put_bits(&s->pb, rl->table_vlc[0][1], rl->table_vlc[0][0]); // EOB
}

void ff_h261_encode_mb(MpegEncContext *s, int16_t block[6][64],
                       int motion_x, int motion_y)
{
    H261Context *h = (H261Context *)s;
    int mvd, mv_diff_x, mv_diff_y, i, cbp;
    cbp = 63; // avoid warning
    mvd = 0;

    h->current_mba++;
    h->mtype = 0;

    if (!s->mb_intra) {
        /* compute cbp */
        cbp = get_cbp(s, block);

        /* mvd indicates if this block is motion compensated */
        mvd = motion_x | motion_y;

        if ((cbp | mvd | s->dquant) == 0) {
            /* skip macroblock */
            s->skip_count++;
            h->current_mv_x = 0;
            h->current_mv_y = 0;
            return;
        }
    }

    /* MB is not skipped, encode MBA */
    put_bits(&s->pb,
             ff_h261_mba_bits[(h->current_mba - h->previous_mba) - 1],
             ff_h261_mba_code[(h->current_mba - h->previous_mba) - 1]);

    /* calculate MTYPE */
    if (!s->mb_intra) {
        h->mtype++;

        if (mvd || s->loop_filter)
            h->mtype += 3;
        if (s->loop_filter)
            h->mtype += 3;
        if (cbp || s->dquant)
            h->mtype++;
        av_assert1(h->mtype > 1);
    }

    if (s->dquant)
        h->mtype++;

    put_bits(&s->pb,
             ff_h261_mtype_bits[h->mtype],
             ff_h261_mtype_code[h->mtype]);

    h->mtype = ff_h261_mtype_map[h->mtype];

    if (IS_QUANT(h->mtype)) {
        ff_set_qscale(s, s->qscale + s->dquant);
        put_bits(&s->pb, 5, s->qscale);
    }

    if (IS_16X16(h->mtype)) {
        mv_diff_x       = (motion_x >> 1) - h->current_mv_x;
        mv_diff_y       = (motion_y >> 1) - h->current_mv_y;
        h->current_mv_x = (motion_x >> 1);
        h->current_mv_y = (motion_y >> 1);
        h261_encode_motion(h, mv_diff_x);
        h261_encode_motion(h, mv_diff_y);
    }

    h->previous_mba = h->current_mba;

    if (HAS_CBP(h->mtype)) {
        av_assert1(cbp > 0);
        put_bits(&s->pb,
                 ff_h261_cbp_tab[cbp - 1][1],
                 ff_h261_cbp_tab[cbp - 1][0]);
    }
    for (i = 0; i < 6; i++)
        /* encode each block */
        h261_encode_block(h, block[i], i);

    if ((h->current_mba == 11) || (h->current_mba == 22) ||
        (h->current_mba == 33) || (!IS_16X16(h->mtype))) {
        h->current_mv_x = 0;
        h->current_mv_y = 0;
    }
}

av_cold void ff_h261_encode_init(MpegEncContext *s)
{
    ff_h261_common_init();

    s->min_qcoeff       = -127;
    s->max_qcoeff       = 127;
    s->y_dc_scale_table =
    s->c_dc_scale_table = ff_mpeg1_dc_scale_table;
}

FF_MPV_GENERIC_CLASS(h261)

AVCodec ff_h261_encoder = {
    .name           = "h261",
    .type           = AVMEDIA_TYPE_VIDEO,
    .id             = AV_CODEC_ID_H261,
    .priv_data_size = sizeof(H261Context),
    .init           = ff_MPV_encode_init,
    .encode2        = ff_MPV_encode_picture,
    .close          = ff_MPV_encode_end,
    .pix_fmts       = (const enum AVPixelFormat[]) { AV_PIX_FMT_YUV420P,
                                                     AV_PIX_FMT_NONE },
    .long_name      = NULL_IF_CONFIG_SMALL("H.261"),
    .priv_class     = &h261_class,
};<|MERGE_RESOLUTION|>--- conflicted
+++ resolved
@@ -25,11 +25,8 @@
  * H.261 encoder.
  */
 
-<<<<<<< HEAD
+#include "libavutil/attributes.h"
 #include "libavutil/avassert.h"
-=======
-#include "libavutil/attributes.h"
->>>>>>> 6fee1b90
 #include "avcodec.h"
 #include "mpegvideo.h"
 #include "h263.h"
