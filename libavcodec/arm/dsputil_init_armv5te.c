/*
 * Copyright (c) 2009 Mans Rullgard <mans@mansr.com>
 *
 * This file is part of FFmpeg.
 *
 * FFmpeg is free software; you can redistribute it and/or
 * modify it under the terms of the GNU Lesser General Public
 * License as published by the Free Software Foundation; either
 * version 2.1 of the License, or (at your option) any later version.
 *
 * FFmpeg is distributed in the hope that it will be useful,
 * but WITHOUT ANY WARRANTY; without even the implied warranty of
 * MERCHANTABILITY or FITNESS FOR A PARTICULAR PURPOSE.  See the GNU
 * Lesser General Public License for more details.
 *
 * You should have received a copy of the GNU Lesser General Public
 * License along with FFmpeg; if not, write to the Free Software
 * Foundation, Inc., 51 Franklin Street, Fifth Floor, Boston, MA 02110-1301 USA
 */

#include "libavcodec/dsputil.h"
#include "dsputil_arm.h"

void ff_simple_idct_armv5te(DCTELEM *data);
void ff_simple_idct_put_armv5te(uint8_t *dest, int line_size, DCTELEM *data);
void ff_simple_idct_add_armv5te(uint8_t *dest, int line_size, DCTELEM *data);

av_cold void ff_dsputil_init_armv5te(DSPContext *c, AVCodecContext *avctx)
{
    if (!avctx->lowres && avctx->bits_per_raw_sample <= 8 &&
        (avctx->idct_algo == FF_IDCT_AUTO ||
         avctx->idct_algo == FF_IDCT_SIMPLEARMV5TE)) {
        c->idct_put              = ff_simple_idct_put_armv5te;
        c->idct_add              = ff_simple_idct_add_armv5te;
        c->idct                  = ff_simple_idct_armv5te;
        c->idct_permutation_type = FF_NO_IDCT_PERM;
    }
<<<<<<< HEAD

#if HAVE_ARMV5TE_EXTERNAL
    c->prefetch = ff_prefetch_arm;
#endif
=======
>>>>>>> 6906b193
}<|MERGE_RESOLUTION|>--- conflicted
+++ resolved
@@ -35,11 +35,4 @@
         c->idct                  = ff_simple_idct_armv5te;
         c->idct_permutation_type = FF_NO_IDCT_PERM;
     }
-<<<<<<< HEAD
-
-#if HAVE_ARMV5TE_EXTERNAL
-    c->prefetch = ff_prefetch_arm;
-#endif
-=======
->>>>>>> 6906b193
 }