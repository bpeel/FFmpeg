/*
 * DV encoder
 * Copyright (c) 2003 Roman Shaposhnik
 *
 * This file is part of FFmpeg.
 *
 * FFmpeg is free software; you can redistribute it and/or
 * modify it under the terms of the GNU Lesser General Public
 * License as published by the Free Software Foundation; either
 * version 2.1 of the License, or (at your option) any later version.
 *
 * FFmpeg is distributed in the hope that it will be useful,
 * but WITHOUT ANY WARRANTY; without even the implied warranty of
 * MERCHANTABILITY or FITNESS FOR A PARTICULAR PURPOSE.  See the GNU
 * Lesser General Public License for more details.
 *
 * You should have received a copy of the GNU Lesser General Public
 * License along with FFmpeg; if not, write to the Free Software
 * Foundation, Inc., 51 Franklin Street, Fifth Floor, Boston, MA 02110-1301 USA
 */

/**
 * @file
 * DV encoder
 */

#include "libavutil/attributes.h"
#include "libavutil/pixdesc.h"
#include "config.h"
#include "avcodec.h"
#include "fdctdsp.h"
#include "internal.h"
#include "me_cmp.h"
#include "pixblockdsp.h"
#include "put_bits.h"
#include "dv.h"
#include "dv_tablegen.h"
#include "dv_profile_internal.h"

static av_cold int dvvideo_encode_init(AVCodecContext *avctx)
{
    DVVideoContext *s = avctx->priv_data;
    FDCTDSPContext fdsp;
    MECmpContext mecc;
    PixblockDSPContext pdsp;
    int ret;

    s->sys = avpriv_dv_codec_profile(avctx);
    if (!s->sys) {
        av_log(avctx, AV_LOG_ERROR, "Found no DV profile for %ix%i %s video. "
               "Valid DV profiles are:\n",
               avctx->width, avctx->height, av_get_pix_fmt_name(avctx->pix_fmt));
        ff_dv_print_profiles(avctx, AV_LOG_ERROR);
        return AVERROR(EINVAL);
    }
    if (avctx->height > 576) {
        av_log(avctx, AV_LOG_ERROR, "DVCPRO HD encoding is not supported.\n");
        return AVERROR_PATCHWELCOME;
    }
    ret = ff_dv_init_dynamic_tables(s, s->sys);
    if (ret < 0) {
        av_log(avctx, AV_LOG_ERROR, "Error initializing work tables.\n");
        return ret;
    }

    avctx->coded_frame = av_frame_alloc();
    if (!avctx->coded_frame)
        return AVERROR(ENOMEM);

    dv_vlc_map_tableinit();

<<<<<<< HEAD
    memset(&dsp,0, sizeof(dsp));
    ff_dsputil_init(&dsp, avctx);
=======
>>>>>>> 2d604443
    ff_fdctdsp_init(&fdsp, avctx);
    ff_me_cmp_init(&mecc, avctx);
    ff_pixblockdsp_init(&pdsp, avctx);
    ff_set_cmp(&mecc, mecc.ildct_cmp, avctx->ildct_cmp);

    s->get_pixels = pdsp.get_pixels;
    s->ildct_cmp  = mecc.ildct_cmp[5];

    s->fdct[0]    = fdsp.fdct;
    s->fdct[1]    = fdsp.fdct248;

    return ff_dvvideo_init(avctx);
}

/* bit budget for AC only in 5 MBs */
static const int vs_total_ac_bits = (100 * 4 + 68*2) * 5;
static const int mb_area_start[5] = { 1, 6, 21, 43, 64 };

#if CONFIG_SMALL
/* Converts run and level (where level != 0) pair into VLC, returning bit size */
static av_always_inline int dv_rl2vlc(int run, int level, int sign, uint32_t* vlc)
{
    int size;
    if (run < DV_VLC_MAP_RUN_SIZE && level < DV_VLC_MAP_LEV_SIZE) {
        *vlc = dv_vlc_map[run][level].vlc | sign;
        size = dv_vlc_map[run][level].size;
    }
    else {
        if (level < DV_VLC_MAP_LEV_SIZE) {
            *vlc = dv_vlc_map[0][level].vlc | sign;
            size = dv_vlc_map[0][level].size;
        } else {
            *vlc = 0xfe00 | (level << 1) | sign;
            size = 16;
        }
        if (run) {
            *vlc |= ((run < 16) ? dv_vlc_map[run-1][0].vlc :
                                  (0x1f80 | (run - 1))) << size;
            size +=  (run < 16) ? dv_vlc_map[run-1][0].size : 13;
        }
    }

    return size;
}

static av_always_inline int dv_rl2vlc_size(int run, int level)
{
    int size;

    if (run < DV_VLC_MAP_RUN_SIZE && level < DV_VLC_MAP_LEV_SIZE) {
        size = dv_vlc_map[run][level].size;
    }
    else {
        size = (level < DV_VLC_MAP_LEV_SIZE) ? dv_vlc_map[0][level].size : 16;
        if (run) {
            size += (run < 16) ? dv_vlc_map[run-1][0].size : 13;
        }
    }
    return size;
}
#else
static av_always_inline int dv_rl2vlc(int run, int l, int sign, uint32_t* vlc)
{
    *vlc = dv_vlc_map[run][l].vlc | sign;
    return dv_vlc_map[run][l].size;
}

static av_always_inline int dv_rl2vlc_size(int run, int l)
{
    return dv_vlc_map[run][l].size;
}
#endif

typedef struct EncBlockInfo {
    int      area_q[4];
    int      bit_size[4];
    int      prev[5];
    int      cur_ac;
    int      cno;
    int      dct_mode;
    int16_t  mb[64];
    uint8_t  next[64];
    uint8_t  sign[64];
    uint8_t  partial_bit_count;
    uint32_t partial_bit_buffer; /* we can't use uint16_t here */
} EncBlockInfo;

static av_always_inline PutBitContext* dv_encode_ac(EncBlockInfo* bi,
                                                    PutBitContext* pb_pool,
                                                    PutBitContext* pb_end)
{
    int prev, bits_left;
    PutBitContext* pb = pb_pool;
    int size = bi->partial_bit_count;
    uint32_t vlc = bi->partial_bit_buffer;

    bi->partial_bit_count = bi->partial_bit_buffer = 0;
    for (;;){
       /* Find suitable storage space */
       for (; size > (bits_left = put_bits_left(pb)); pb++) {
          if (bits_left) {
              size -= bits_left;
              put_bits(pb, bits_left, vlc >> size);
              vlc = vlc & ((1 << size) - 1);
          }
          if (pb + 1 >= pb_end) {
              bi->partial_bit_count  = size;
              bi->partial_bit_buffer = vlc;
              return pb;
          }
       }

       /* Store VLC */
       put_bits(pb, size, vlc);

       if (bi->cur_ac >= 64)
           break;

       /* Construct the next VLC */
       prev       = bi->cur_ac;
       bi->cur_ac = bi->next[prev];
       if (bi->cur_ac < 64){
           size = dv_rl2vlc(bi->cur_ac - prev - 1, bi->mb[bi->cur_ac], bi->sign[bi->cur_ac], &vlc);
       } else {
           size = 4; vlc = 6; /* End Of Block stamp */
       }
    }
    return pb;
}

static av_always_inline int dv_guess_dct_mode(DVVideoContext *s, uint8_t *data, int linesize) {
    if (s->avctx->flags & CODEC_FLAG_INTERLACED_DCT) {
        int ps = s->ildct_cmp(NULL, data, NULL, linesize, 8) - 400;
        if (ps > 0) {
            int is = s->ildct_cmp(NULL, data           , NULL, linesize<<1, 4) +
                     s->ildct_cmp(NULL, data + linesize, NULL, linesize<<1, 4);
            return ps > is;
        }
    }

    return 0;
}

static const int dv_weight_bits = 18;
static const int dv_weight_88[64] = {
 131072, 257107, 257107, 242189, 252167, 242189, 235923, 237536,
 237536, 235923, 229376, 231390, 223754, 231390, 229376, 222935,
 224969, 217965, 217965, 224969, 222935, 200636, 218652, 211916,
 212325, 211916, 218652, 200636, 188995, 196781, 205965, 206433,
 206433, 205965, 196781, 188995, 185364, 185364, 200636, 200704,
 200636, 185364, 185364, 174609, 180568, 195068, 195068, 180568,
 174609, 170091, 175557, 189591, 175557, 170091, 165371, 170627,
 170627, 165371, 160727, 153560, 160727, 144651, 144651, 136258,
};
static const int dv_weight_248[64] = {
 131072, 242189, 257107, 237536, 229376, 200636, 242189, 223754,
 224969, 196781, 262144, 242189, 229376, 200636, 257107, 237536,
 211916, 185364, 235923, 217965, 229376, 211916, 206433, 180568,
 242189, 223754, 224969, 196781, 211916, 185364, 235923, 217965,
 200704, 175557, 222935, 205965, 200636, 185364, 195068, 170627,
 229376, 211916, 206433, 180568, 200704, 175557, 222935, 205965,
 175557, 153560, 188995, 174609, 165371, 144651, 200636, 185364,
 195068, 170627, 175557, 153560, 188995, 174609, 165371, 144651,
};

static av_always_inline int dv_init_enc_block(EncBlockInfo* bi, uint8_t *data, int linesize, DVVideoContext *s, int bias)
{
    const int *weight;
    const uint8_t* zigzag_scan;
    LOCAL_ALIGNED_16(int16_t, blk, [64]);
    int i, area;
    /* We offer two different methods for class number assignment: the
       method suggested in SMPTE 314M Table 22, and an improved
       method. The SMPTE method is very conservative; it assigns class
       3 (i.e. severe quantization) to any block where the largest AC
       component is greater than 36. FFmpeg's DV encoder tracks AC bit
       consumption precisely, so there is no need to bias most blocks
       towards strongly lossy compression. Instead, we assign class 2
       to most blocks, and use class 3 only when strictly necessary
       (for blocks whose largest AC component exceeds 255). */

#if 0 /* SMPTE spec method */
    static const int classes[] = {12, 24, 36, 0xffff};
#else /* improved FFmpeg method */
    static const int classes[] = {-1, -1, 255, 0xffff};
#endif
    int max  = classes[0];
    int prev = 0;

    av_assert2((((int)blk) & 15) == 0);

    bi->area_q[0] = bi->area_q[1] = bi->area_q[2] = bi->area_q[3] = 0;
    bi->partial_bit_count = 0;
    bi->partial_bit_buffer = 0;
    bi->cur_ac = 0;
    if (data) {
        bi->dct_mode = dv_guess_dct_mode(s, data, linesize);
        s->get_pixels(blk, data, linesize);
        s->fdct[bi->dct_mode](blk);
    } else {
        /* We rely on the fact that encoding all zeros leads to an immediate EOB,
           which is precisely what the spec calls for in the "dummy" blocks. */
        memset(blk, 0, 64*sizeof(*blk));
        bi->dct_mode = 0;
    }
    bi->mb[0] = blk[0];

    zigzag_scan = bi->dct_mode ? ff_dv_zigzag248_direct : ff_zigzag_direct;
    weight = bi->dct_mode ? dv_weight_248 : dv_weight_88;

    for (area = 0; area < 4; area++) {
       bi->prev[area]     = prev;
       bi->bit_size[area] = 1; // 4 areas 4 bits for EOB :)
       for (i = mb_area_start[area]; i < mb_area_start[area+1]; i++) {
          int level = blk[zigzag_scan[i]];

          if (level + 15 > 30U) {
              bi->sign[i] = (level >> 31) & 1;
              /* weight it and shift down into range, adding for rounding */
              /* the extra division by a factor of 2^4 reverses the 8x expansion of the DCT
                 AND the 2x doubling of the weights */
              level = (FFABS(level) * weight[i] + (1 << (dv_weight_bits+3))) >> (dv_weight_bits+4);
              bi->mb[i] = level;
              if (level > max)
                  max = level;
              bi->bit_size[area] += dv_rl2vlc_size(i - prev  - 1, level);
              bi->next[prev]= i;
              prev = i;
          }
       }
    }
    bi->next[prev]= i;
    for (bi->cno = 0; max > classes[bi->cno]; bi->cno++);

    bi->cno += bias;

    if (bi->cno >= 3) {
        bi->cno = 3;
        prev    = 0;
        i       = bi->next[prev];
        for (area = 0; area < 4; area++) {
            bi->prev[area]     = prev;
            bi->bit_size[area] = 1; // 4 areas 4 bits for EOB :)
            for (; i < mb_area_start[area+1]; i = bi->next[i]) {
                bi->mb[i] >>= 1;

                if (bi->mb[i]) {
                    bi->bit_size[area] += dv_rl2vlc_size(i - prev - 1, bi->mb[i]);
                    bi->next[prev]= i;
                    prev = i;
                }
            }
        }
        bi->next[prev]= i;
    }

    return bi->bit_size[0] + bi->bit_size[1] + bi->bit_size[2] + bi->bit_size[3];
}

static inline void dv_guess_qnos(EncBlockInfo* blks, int* qnos)
{
    int size[5];
    int i, j, k, a, prev, a2;
    EncBlockInfo* b;

    size[0] = size[1] = size[2] = size[3] = size[4] = 1 << 24;
    do {
       b = blks;
       for (i = 0; i < 5; i++) {
          if (!qnos[i])
              continue;

          qnos[i]--;
          size[i] = 0;
          for (j = 0; j < 6; j++, b++) {
             for (a = 0; a < 4; a++) {
                if (b->area_q[a] != ff_dv_quant_shifts[qnos[i] + ff_dv_quant_offset[b->cno]][a]) {
                    b->bit_size[a] = 1; // 4 areas 4 bits for EOB :)
                    b->area_q[a]++;
                    prev = b->prev[a];
                    av_assert2(b->next[prev] >= mb_area_start[a+1] || b->mb[prev]);
                    for (k = b->next[prev] ; k < mb_area_start[a+1]; k = b->next[k]) {
                       b->mb[k] >>= 1;
                       if (b->mb[k]) {
                           b->bit_size[a] += dv_rl2vlc_size(k - prev - 1, b->mb[k]);
                           prev = k;
                       } else {
                           if (b->next[k] >= mb_area_start[a+1] && b->next[k]<64){
                                for (a2 = a + 1; b->next[k] >= mb_area_start[a2+1]; a2++)
                                    b->prev[a2] = prev;
                                av_assert2(a2 < 4);
                                av_assert2(b->mb[b->next[k]]);
                                b->bit_size[a2] += dv_rl2vlc_size(b->next[k] - prev - 1, b->mb[b->next[k]])
                                                  -dv_rl2vlc_size(b->next[k] -    k - 1, b->mb[b->next[k]]);
                                av_assert2(b->prev[a2] == k && (a2 + 1 >= 4 || b->prev[a2+1] != k));
                                b->prev[a2] = prev;
                           }
                           b->next[prev] = b->next[k];
                       }
                    }
                    b->prev[a+1]= prev;
                }
                size[i] += b->bit_size[a];
             }
          }
          if (vs_total_ac_bits >= size[0] + size[1] + size[2] + size[3] + size[4])
                return;
       }
    } while (qnos[0]|qnos[1]|qnos[2]|qnos[3]|qnos[4]);


    for (a = 2; a == 2 || vs_total_ac_bits < size[0]; a += a){
        b = blks;
        size[0] = 5 * 6 * 4; //EOB
        for (j = 0; j < 6 *5; j++, b++) {
            prev = b->prev[0];
            for (k = b->next[prev]; k < 64; k = b->next[k]) {
                if (b->mb[k] < a && b->mb[k] > -a){
                    b->next[prev] = b->next[k];
                }else{
                    size[0] += dv_rl2vlc_size(k - prev - 1, b->mb[k]);
                    prev = k;
                }
            }
        }
    }
}

static int dv_encode_video_segment(AVCodecContext *avctx, void *arg)
{
    DVVideoContext *s = avctx->priv_data;
    DVwork_chunk *work_chunk = arg;
    int mb_index, i, j;
    int mb_x, mb_y, c_offset, linesize, y_stride;
    uint8_t*  y_ptr;
    uint8_t*  dif;
    LOCAL_ALIGNED_8(uint8_t, scratch, [128]);
    EncBlockInfo  enc_blks[5*DV_MAX_BPM];
    PutBitContext pbs[5*DV_MAX_BPM];
    PutBitContext* pb;
    EncBlockInfo* enc_blk;
    int       vs_bit_size = 0;
    int       qnos[5] = {15, 15, 15, 15, 15}; /* No quantization */
    int*      qnosp = &qnos[0];

    dif = &s->buf[work_chunk->buf_offset*80];
    enc_blk = &enc_blks[0];
    for (mb_index = 0; mb_index < 5; mb_index++) {
        dv_calculate_mb_xy(s, work_chunk, mb_index, &mb_x, &mb_y);

        /* initializing luminance blocks */
        if ((s->sys->pix_fmt == AV_PIX_FMT_YUV420P) ||
            (s->sys->pix_fmt == AV_PIX_FMT_YUV411P && mb_x >= (704 / 8)) ||
            (s->sys->height >= 720 && mb_y != 134)) {
            y_stride = s->frame->linesize[0] << 3;
        } else {
            y_stride = 16;
        }
        y_ptr    = s->frame->data[0] + ((mb_y * s->frame->linesize[0] + mb_x) << 3);
        linesize = s->frame->linesize[0];

        if (s->sys->video_stype == 4) { /* SD 422 */
            vs_bit_size +=
            dv_init_enc_block(enc_blk+0, y_ptr               , linesize, s, 0) +
            dv_init_enc_block(enc_blk+1, NULL                , linesize, s, 0) +
            dv_init_enc_block(enc_blk+2, y_ptr + 8           , linesize, s, 0) +
            dv_init_enc_block(enc_blk+3, NULL                , linesize, s, 0);
        } else {
            vs_bit_size +=
            dv_init_enc_block(enc_blk+0, y_ptr               , linesize, s, 0) +
            dv_init_enc_block(enc_blk+1, y_ptr + 8           , linesize, s, 0) +
            dv_init_enc_block(enc_blk+2, y_ptr     + y_stride, linesize, s, 0) +
            dv_init_enc_block(enc_blk+3, y_ptr + 8 + y_stride, linesize, s, 0);
        }
        enc_blk += 4;

        /* initializing chrominance blocks */
        c_offset = (((mb_y >>  (s->sys->pix_fmt == AV_PIX_FMT_YUV420P)) * s->frame->linesize[1] +
                     (mb_x >> ((s->sys->pix_fmt == AV_PIX_FMT_YUV411P) ? 2 : 1))) << 3);
        for (j = 2; j; j--) {
            uint8_t *c_ptr = s->frame->data[j] + c_offset;
            linesize = s->frame->linesize[j];
            y_stride = (mb_y == 134) ? 8 : (s->frame->linesize[j] << 3);
            if (s->sys->pix_fmt == AV_PIX_FMT_YUV411P && mb_x >= (704 / 8)) {
                uint8_t* d;
                uint8_t* b = scratch;
                for (i = 0; i < 8; i++) {
                    d = c_ptr + (linesize << 3);
                    b[0] = c_ptr[0]; b[1] = c_ptr[1]; b[2] = c_ptr[2]; b[3] = c_ptr[3];
                    b[4] =     d[0]; b[5] =     d[1]; b[6] =     d[2]; b[7] =     d[3];
                    c_ptr += linesize;
                    b += 16;
                }
                c_ptr = scratch;
                linesize = 16;
            }

            vs_bit_size += dv_init_enc_block(    enc_blk++, c_ptr           , linesize, s, 1);
            if (s->sys->bpm == 8) {
                vs_bit_size += dv_init_enc_block(enc_blk++, c_ptr + y_stride, linesize, s, 1);
            }
        }
    }

    if (vs_total_ac_bits < vs_bit_size)
        dv_guess_qnos(&enc_blks[0], qnosp);

    /* DIF encoding process */
    for (j=0; j<5*s->sys->bpm;) {
        int start_mb = j;

        dif[3] = *qnosp++;
        dif += 4;

        /* First pass over individual cells only */
        for (i=0; i<s->sys->bpm; i++, j++) {
            int sz = s->sys->block_sizes[i]>>3;

            init_put_bits(&pbs[j], dif, sz);
            put_sbits(&pbs[j], 9, ((enc_blks[j].mb[0] >> 3) - 1024 + 2) >> 2);
            put_bits(&pbs[j], 1, enc_blks[j].dct_mode);
            put_bits(&pbs[j], 2, enc_blks[j].cno);

            dv_encode_ac(&enc_blks[j], &pbs[j], &pbs[j+1]);
            dif += sz;
        }

        /* Second pass over each MB space */
        pb = &pbs[start_mb];
        for (i=0; i<s->sys->bpm; i++) {
            if (enc_blks[start_mb+i].partial_bit_count)
                pb = dv_encode_ac(&enc_blks[start_mb+i], pb, &pbs[start_mb+s->sys->bpm]);
        }
    }

    /* Third and final pass over the whole video segment space */
    pb = &pbs[0];
    for (j=0; j<5*s->sys->bpm; j++) {
       if (enc_blks[j].partial_bit_count)
           pb = dv_encode_ac(&enc_blks[j], pb, &pbs[s->sys->bpm*5]);
       if (enc_blks[j].partial_bit_count)
            av_log(avctx, AV_LOG_ERROR, "ac bitstream overflow\n");
    }

    for (j=0; j<5*s->sys->bpm; j++) {
       int pos;
       int size = pbs[j].size_in_bits >> 3;
       flush_put_bits(&pbs[j]);
       pos = put_bits_count(&pbs[j]) >> 3;
       if (pos > size) {
           av_log(avctx, AV_LOG_ERROR, "bitstream written beyond buffer size\n");
           return -1;
       }
       memset(pbs[j].buf + pos, 0xff, size - pos);
    }

    return 0;
}

static inline int dv_write_pack(enum dv_pack_type pack_id, DVVideoContext *c,
                                uint8_t* buf)
{
    /*
     * Here's what SMPTE314M says about these two:
     *    (page 6) APTn, AP1n, AP2n, AP3n: These data shall be identical
     *             as track application IDs (APTn = 001, AP1n =
     *             001, AP2n = 001, AP3n = 001), if the source signal
     *             comes from a digital VCR. If the signal source is
     *             unknown, all bits for these data shall be set to 1.
     *    (page 12) STYPE: STYPE defines a signal type of video signal
     *                     00000b = 4:1:1 compression
     *                     00100b = 4:2:2 compression
     *                     XXXXXX = Reserved
     * Now, I've got two problems with these statements:
     *   1. it looks like APT == 111b should be a safe bet, but it isn't.
     *      It seems that for PAL as defined in IEC 61834 we have to set
     *      APT to 000 and for SMPTE314M to 001.
     *   2. It is not at all clear what STYPE is used for 4:2:0 PAL
     *      compression scheme (if any).
     */
    int apt   = (c->sys->pix_fmt == AV_PIX_FMT_YUV420P ? 0 : 1);
    int fs    = c->frame->top_field_first ? 0x00 : 0x40;

    uint8_t aspect = 0;
    if ((int)(av_q2d(c->avctx->sample_aspect_ratio) * c->avctx->width / c->avctx->height * 10) >= 17) /* 16:9 */
        aspect = 0x02;

    buf[0] = (uint8_t)pack_id;
    switch (pack_id) {
    case dv_header525: /* I can't imagine why these two weren't defined as real */
    case dv_header625: /* packs in SMPTE314M -- they definitely look like ones */
          buf[1] = 0xf8 |        /* reserved -- always 1 */
                   (apt & 0x07); /* APT: Track application ID */
          buf[2] = (0    << 7) | /* TF1: audio data is 0 - valid; 1 - invalid */
                   (0x0f << 3) | /* reserved -- always 1 */
                   (apt & 0x07); /* AP1: Audio application ID */
          buf[3] = (0    << 7) | /* TF2: video data is 0 - valid; 1 - invalid */
                   (0x0f << 3) | /* reserved -- always 1 */
                   (apt & 0x07); /* AP2: Video application ID */
          buf[4] = (0    << 7) | /* TF3: subcode(SSYB) is 0 - valid; 1 - invalid */
                   (0x0f << 3) | /* reserved -- always 1 */
                   (apt & 0x07); /* AP3: Subcode application ID */
          break;
    case dv_video_source:
          buf[1] = 0xff;      /* reserved -- always 1 */
          buf[2] = (1 << 7) | /* B/W: 0 - b/w, 1 - color */
                   (1 << 6) | /* following CLF is valid - 0, invalid - 1 */
                   (3 << 4) | /* CLF: color frames ID (see ITU-R BT.470-4) */
                   0xf;       /* reserved -- always 1 */
          buf[3] = (3 << 6) | /* reserved -- always 1 */
                   (c->sys->dsf << 5) | /*  system: 60fields/50fields */
                   c->sys->video_stype; /* signal type video compression */
          buf[4] = 0xff;      /* VISC: 0xff -- no information */
          break;
    case dv_video_control:
          buf[1] = (0 << 6) | /* Copy generation management (CGMS) 0 -- free */
                   0x3f;      /* reserved -- always 1 */
          buf[2] = 0xc8 |     /* reserved -- always b11001xxx */
                   aspect;
          buf[3] = (1 << 7) | /* frame/field flag 1 -- frame, 0 -- field */
                   fs       | /* first/second field flag 0 -- field 2, 1 -- field 1 */
                   (1 << 5) | /* frame change flag 0 -- same picture as before, 1 -- different */
                   (1 << 4) | /* 1 - interlaced, 0 - noninterlaced */
                   0xc;       /* reserved -- always b1100 */
          buf[4] = 0xff;      /* reserved -- always 1 */
          break;
    default:
          buf[1] = buf[2] = buf[3] = buf[4] = 0xff;
    }
    return 5;
}

static inline int dv_write_dif_id(enum dv_section_type t, uint8_t chan_num,
                                  uint8_t seq_num, uint8_t dif_num,
                                  uint8_t* buf)
{
    buf[0] = (uint8_t)t;       /* Section type */
    buf[1] = (seq_num  << 4) | /* DIF seq number 0-9 for 525/60; 0-11 for 625/50 */
             (chan_num << 3) | /* FSC: for 50Mb/s 0 - first channel; 1 - second */
             7;                /* reserved -- always 1 */
    buf[2] = dif_num;          /* DIF block number Video: 0-134, Audio: 0-8 */
    return 3;
}


static inline int dv_write_ssyb_id(uint8_t syb_num, uint8_t fr, uint8_t* buf)
{
    if (syb_num == 0 || syb_num == 6) {
        buf[0] = (fr << 7) | /* FR ID 1 - first half of each channel; 0 - second */
                 (0  << 4) | /* AP3 (Subcode application ID) */
                 0x0f;       /* reserved -- always 1 */
    }
    else if (syb_num == 11) {
        buf[0] = (fr << 7) | /* FR ID 1 - first half of each channel; 0 - second */
                 0x7f;       /* reserved -- always 1 */
    }
    else {
        buf[0] = (fr << 7) | /* FR ID 1 - first half of each channel; 0 - second */
                 (0  << 4) | /* APT (Track application ID) */
                 0x0f;       /* reserved -- always 1 */
    }
    buf[1] = 0xf0 |            /* reserved -- always 1 */
             (syb_num & 0x0f); /* SSYB number 0 - 11   */
    buf[2] = 0xff;             /* reserved -- always 1 */
    return 3;
}

static void dv_format_frame(DVVideoContext* c, uint8_t* buf)
{
    int chan, i, j, k;

    for (chan = 0; chan < c->sys->n_difchan; chan++) {
        for (i = 0; i < c->sys->difseg_size; i++) {
            memset(buf, 0xff, 80 * 6); /* first 6 DIF blocks are for control data */

            /* DV header: 1DIF */
            buf += dv_write_dif_id(dv_sect_header, chan, i, 0, buf);
            buf += dv_write_pack((c->sys->dsf ? dv_header625 : dv_header525), c, buf);
            buf += 72; /* unused bytes */

            /* DV subcode: 2DIFs */
            for (j = 0; j < 2; j++) {
                buf += dv_write_dif_id(dv_sect_subcode, chan, i, j, buf);
                for (k = 0; k < 6; k++)
                     buf += dv_write_ssyb_id(k, (i < c->sys->difseg_size/2), buf) + 5;
                buf += 29; /* unused bytes */
            }

            /* DV VAUX: 3DIFS */
            for (j = 0; j < 3; j++) {
                buf += dv_write_dif_id(dv_sect_vaux, chan, i, j, buf);
                buf += dv_write_pack(dv_video_source,  c, buf);
                buf += dv_write_pack(dv_video_control, c, buf);
                buf += 7*5;
                buf += dv_write_pack(dv_video_source,  c, buf);
                buf += dv_write_pack(dv_video_control, c, buf);
                buf += 4*5 + 2; /* unused bytes */
            }

            /* DV Audio/Video: 135 Video DIFs + 9 Audio DIFs */
            for (j = 0; j < 135; j++) {
                if (j%15 == 0) {
                    memset(buf, 0xff, 80);
                    buf += dv_write_dif_id(dv_sect_audio, chan, i, j/15, buf);
                    buf += 77; /* audio control & shuffled PCM audio */
                }
                buf += dv_write_dif_id(dv_sect_video, chan, i, j, buf);
                buf += 77; /* 1 video macroblock: 1 bytes control
                              4 * 14 bytes Y 8x8 data
                              10 bytes Cr 8x8 data
                              10 bytes Cb 8x8 data */
            }
        }
    }
}


static int dvvideo_encode_frame(AVCodecContext *c, AVPacket *pkt,
                                const AVFrame *frame, int *got_packet)
{
    DVVideoContext *s = c->priv_data;
    int ret;

    if ((ret = ff_alloc_packet2(c, pkt, s->sys->frame_size)) < 0)
        return ret;

    c->pix_fmt                = s->sys->pix_fmt;
    s->frame                  = frame;
    c->coded_frame->key_frame = 1;
    c->coded_frame->pict_type = AV_PICTURE_TYPE_I;

    s->buf = pkt->data;
    c->execute(c, dv_encode_video_segment, s->work_chunks, NULL,
               dv_work_pool_size(s->sys), sizeof(DVwork_chunk));

    emms_c();

    dv_format_frame(s, pkt->data);

    pkt->flags |= AV_PKT_FLAG_KEY;
    *got_packet = 1;

    return 0;
}

static int dvvideo_encode_close(AVCodecContext *avctx)
{
    av_frame_free(&avctx->coded_frame);
    return 0;
}

AVCodec ff_dvvideo_encoder = {
    .name           = "dvvideo",
    .long_name      = NULL_IF_CONFIG_SMALL("DV (Digital Video)"),
    .type           = AVMEDIA_TYPE_VIDEO,
    .id             = AV_CODEC_ID_DVVIDEO,
    .priv_data_size = sizeof(DVVideoContext),
    .init           = dvvideo_encode_init,
    .encode2        = dvvideo_encode_frame,
    .close          = dvvideo_encode_close,
    .capabilities   = CODEC_CAP_SLICE_THREADS,
    .pix_fmts       = (const enum AVPixelFormat[]) {
        AV_PIX_FMT_YUV411P, AV_PIX_FMT_YUV422P, AV_PIX_FMT_YUV420P, AV_PIX_FMT_NONE
    },
};<|MERGE_RESOLUTION|>--- conflicted
+++ resolved
@@ -69,11 +69,7 @@
 
     dv_vlc_map_tableinit();
 
-<<<<<<< HEAD
-    memset(&dsp,0, sizeof(dsp));
-    ff_dsputil_init(&dsp, avctx);
-=======
->>>>>>> 2d604443
+    memset(&mecc,0, sizeof(mecc));
     ff_fdctdsp_init(&fdsp, avctx);
     ff_me_cmp_init(&mecc, avctx);
     ff_pixblockdsp_init(&pdsp, avctx);
