--- conflicted
+++ resolved
@@ -75,24 +75,12 @@
                         const AVFrame *p, int *got_packet)
 {
     LclEncContext *c = avctx->priv_data;
-<<<<<<< HEAD
-=======
-    const AVFrame * const p = pict;
->>>>>>> 0ea430c7
     int i, ret;
     int zret; // Zlib return code
     int max_size = deflateBound(&c->zstream, avctx->width * avctx->height * 3);
 
-<<<<<<< HEAD
     if ((ret = ff_alloc_packet2(avctx, pkt, max_size)) < 0)
         return ret;
-=======
-    if (!pkt->data &&
-        (ret = av_new_packet(pkt, max_size)) < 0) {
-            av_log(avctx, AV_LOG_ERROR, "Error allocating packet of size %d.\n", max_size);
-            return ret;
-    }
->>>>>>> 0ea430c7
 
     if(avctx->pix_fmt != AV_PIX_FMT_BGR24){
         av_log(avctx, AV_LOG_ERROR, "Format not supported!\n");
@@ -143,12 +131,9 @@
 
     av_assert0(avctx->width && avctx->height);
 
-<<<<<<< HEAD
     avctx->extradata = av_mallocz(8 + FF_INPUT_BUFFER_PADDING_SIZE);
     if (!avctx->extradata)
         return AVERROR(ENOMEM);
-=======
-    avctx->extradata= av_mallocz(8);
 
     avctx->coded_frame = av_frame_alloc();
     if (!avctx->coded_frame)
@@ -156,7 +141,6 @@
 
     avctx->coded_frame->pict_type = AV_PICTURE_TYPE_I;
     avctx->coded_frame->key_frame = 1;
->>>>>>> 0ea430c7
 
     c->compression = avctx->compression_level == FF_COMPRESSION_DEFAULT ?
                             COMP_ZLIB_NORMAL :
