--- conflicted
+++ resolved
@@ -753,17 +753,6 @@
         ac_val -= 16 * s->block_wrap[n];
 
     q1 = s->current_picture.qscale_table[mb_pos];
-<<<<<<< HEAD
-=======
-    if (dc_pred_dir && c_avail && mb_pos)
-        q2 = s->current_picture.qscale_table[mb_pos - 1];
-    if (!dc_pred_dir && a_avail && mb_pos >= s->mb_stride)
-        q2 = s->current_picture.qscale_table[mb_pos - s->mb_stride];
-    if (dc_pred_dir && n == 1)
-        q2 = q1;
-    if (!dc_pred_dir && n == 2)
-        q2 = q1;
->>>>>>> 1542ec96
     if (n == 3)
         q2 = q1;
     else if (dc_pred_dir) {
