OBJS                                   += x86/constants.o               \
                                          x86/fmtconvert_init.o         \

OBJS-$(CONFIG_AC3DSP)                  += x86/ac3dsp_init.o
OBJS-$(CONFIG_DCT)                     += x86/dct_init.o
OBJS-$(CONFIG_DSPUTIL)                 += x86/dsputil_init.o            \
                                          x86/dsputil_x86.o
OBJS-$(CONFIG_ENCODERS)                += x86/dsputilenc_mmx.o          \
                                          x86/fdct.o                    \
                                          x86/motion_est.o
OBJS-$(CONFIG_FFT)                     += x86/fft_init.o
OBJS-$(CONFIG_FLAC_DECODER)            += x86/flacdsp_init.o
OBJS-$(CONFIG_FLAC_ENCODER)            += x86/flacdsp_init.o
OBJS-$(CONFIG_H263DSP)                 += x86/h263dsp_init.o
OBJS-$(CONFIG_H264CHROMA)              += x86/h264chroma_init.o
OBJS-$(CONFIG_H264DSP)                 += x86/h264dsp_init.o
OBJS-$(CONFIG_H264PRED)                += x86/h264_intrapred_init.o
OBJS-$(CONFIG_H264QPEL)                += x86/h264_qpel.o
OBJS-$(CONFIG_HPELDSP)                 += x86/hpeldsp_init.o
OBJS-$(CONFIG_LLVIDDSP)                += x86/lossless_videodsp_init.o
OBJS-$(CONFIG_LPC)                     += x86/lpc.o
OBJS-$(CONFIG_MPEGAUDIODSP)            += x86/mpegaudiodsp.o
OBJS-$(CONFIG_MPEGVIDEO)               += x86/mpegvideo.o
OBJS-$(CONFIG_MPEGVIDEOENC)            += x86/mpegvideoenc.o
OBJS-$(CONFIG_VIDEODSP)                += x86/videodsp_init.o
OBJS-$(CONFIG_VP3DSP)                  += x86/vp3dsp_init.o
OBJS-$(CONFIG_XMM_CLOBBER_TEST)        += x86/w64xmmtest.o

OBJS-$(CONFIG_AAC_DECODER)             += x86/sbrdsp_init.o
OBJS-$(CONFIG_CAVS_DECODER)            += x86/cavsdsp.o
OBJS-$(CONFIG_DCA_DECODER)             += x86/dcadsp_init.o
OBJS-$(CONFIG_DNXHD_ENCODER)           += x86/dnxhdenc.o
OBJS-$(CONFIG_MLP_DECODER)             += x86/mlpdsp.o
OBJS-$(CONFIG_PNG_DECODER)             += x86/pngdsp_init.o
OBJS-$(CONFIG_PRORES_DECODER)          += x86/proresdsp_init.o
OBJS-$(CONFIG_PRORES_LGPL_DECODER)     += x86/proresdsp_init.o
OBJS-$(CONFIG_RV30_DECODER)            += x86/rv34dsp_init.o
OBJS-$(CONFIG_RV40_DECODER)            += x86/rv34dsp_init.o            \
                                          x86/rv40dsp_init.o
OBJS-$(CONFIG_V210_DECODER)            += x86/v210-init.o
OBJS-$(CONFIG_TTA_DECODER)             += x86/ttadsp_init.o
OBJS-$(CONFIG_TRUEHD_DECODER)          += x86/mlpdsp.o
OBJS-$(CONFIG_VC1_DECODER)             += x86/vc1dsp_init.o
OBJS-$(CONFIG_VORBIS_DECODER)          += x86/vorbisdsp_init.o
OBJS-$(CONFIG_VP6_DECODER)             += x86/vp6dsp_init.o
OBJS-$(CONFIG_VP8_DECODER)             += x86/vp8dsp_init.o
OBJS-$(CONFIG_VP9_DECODER)             += x86/vp9dsp_init.o
<<<<<<< HEAD
OBJS-$(CONFIG_WEBP_DECODER)            += x86/vp8dsp_init.o
OBJS-$(CONFIG_XMM_CLOBBER_TEST)        += x86/w64xmmtest.o
=======
>>>>>>> 0e083d7e

MMX-OBJS-$(CONFIG_DSPUTIL)             += x86/dsputil_mmx.o             \
                                          x86/fpel_mmx.o                \
                                          x86/idct_mmx_xvid.o           \
                                          x86/idct_sse2_xvid.o          \
                                          x86/rnd_mmx.o                 \
                                          x86/simple_idct.o
MMX-OBJS-$(CONFIG_DIRAC_DECODER)       += x86/dirac_dwt.o
MMX-OBJS-$(CONFIG_HPELDSP)             += x86/fpel_mmx.o                \
                                          x86/hpeldsp_mmx.o             \
                                          x86/rnd_mmx.o
<<<<<<< HEAD
MMX-OBJS-$(CONFIG_SNOW_DECODER)        += x86/snowdsp.o
MMX-OBJS-$(CONFIG_SNOW_ENCODER)        += x86/snowdsp.o
=======

>>>>>>> 0e083d7e
MMX-OBJS-$(CONFIG_VC1_DECODER)         += x86/vc1dsp_mmx.o

YASM-OBJS                              += x86/deinterlace.o             \
                                          x86/fmtconvert.o              \

YASM-OBJS-$(CONFIG_AC3DSP)             += x86/ac3dsp.o
YASM-OBJS-$(CONFIG_DCT)                += x86/dct32.o
YASM-OBJS-$(CONFIG_DIRAC_DECODER)      += x86/diracdsp_mmx.o x86/diracdsp_yasm.o\
                                          x86/dwt_yasm.o
YASM-OBJS-$(CONFIG_DSPUTIL)            += x86/dsputil.o                 \
                                          x86/fpel.o                    \
                                          x86/mpeg4qpel.o               \
                                          x86/qpel.o
YASM-OBJS-$(CONFIG_ENCODERS)           += x86/dsputilenc.o
YASM-OBJS-$(CONFIG_FFT)                += x86/fft.o
YASM-OBJS-$(CONFIG_FLAC_DECODER)       += x86/flacdsp.o
YASM-OBJS-$(CONFIG_H263DSP)            += x86/h263_loopfilter.o
YASM-OBJS-$(CONFIG_H264CHROMA)         += x86/h264_chromamc.o           \
                                          x86/h264_chromamc_10bit.o
YASM-OBJS-$(CONFIG_H264DSP)            += x86/h264_deblock.o            \
                                          x86/h264_deblock_10bit.o      \
                                          x86/h264_idct.o               \
                                          x86/h264_idct_10bit.o         \
                                          x86/h264_weight.o             \
                                          x86/h264_weight_10bit.o
YASM-OBJS-$(CONFIG_H264PRED)           += x86/h264_intrapred.o          \
                                          x86/h264_intrapred_10bit.o
YASM-OBJS-$(CONFIG_H264QPEL)           += x86/h264_qpel_8bit.o          \
                                          x86/h264_qpel_10bit.o         \
                                          x86/fpel.o                    \
                                          x86/qpel.o
YASM-OBJS-$(CONFIG_HPELDSP)            += x86/fpel.o                    \
                                          x86/hpeldsp.o
YASM-OBJS-$(CONFIG_LLVIDDSP)           += x86/lossless_videodsp.o
YASM-OBJS-$(CONFIG_MPEGAUDIODSP)       += x86/imdct36.o
YASM-OBJS-$(CONFIG_VIDEODSP)           += x86/videodsp.o
YASM-OBJS-$(CONFIG_VP3DSP)             += x86/vp3dsp.o

YASM-OBJS-$(CONFIG_AAC_DECODER)        += x86/sbrdsp.o
YASM-OBJS-$(CONFIG_DCA_DECODER)        += x86/dcadsp.o
YASM-OBJS-$(CONFIG_PNG_DECODER)        += x86/pngdsp.o
YASM-OBJS-$(CONFIG_PRORES_DECODER)     += x86/proresdsp.o
YASM-OBJS-$(CONFIG_PRORES_LGPL_DECODER) += x86/proresdsp.o
YASM-OBJS-$(CONFIG_RV30_DECODER)       += x86/rv34dsp.o
YASM-OBJS-$(CONFIG_RV40_DECODER)       += x86/rv34dsp.o                 \
                                          x86/rv40dsp.o
YASM-OBJS-$(CONFIG_TTA_DECODER)        += x86/ttadsp.o
YASM-OBJS-$(CONFIG_V210_DECODER)       += x86/v210.o
YASM-OBJS-$(CONFIG_VC1_DECODER)        += x86/vc1dsp.o
YASM-OBJS-$(CONFIG_VORBIS_DECODER)     += x86/vorbisdsp.o
YASM-OBJS-$(CONFIG_VP6_DECODER)        += x86/vp6dsp.o
YASM-OBJS-$(CONFIG_VP8_DECODER)        += x86/vp8dsp.o                  \
                                          x86/vp8dsp_loopfilter.o
YASM-OBJS-$(CONFIG_VP9_DECODER)        += x86/vp9intrapred.o            \
                                          x86/vp9itxfm.o                \
                                          x86/vp9lpf.o                  \
                                          x86/vp9mc.o
YASM-OBJS-$(CONFIG_WEBP_DECODER)       += x86/vp8dsp.o<|MERGE_RESOLUTION|>--- conflicted
+++ resolved
@@ -45,11 +45,7 @@
 OBJS-$(CONFIG_VP6_DECODER)             += x86/vp6dsp_init.o
 OBJS-$(CONFIG_VP8_DECODER)             += x86/vp8dsp_init.o
 OBJS-$(CONFIG_VP9_DECODER)             += x86/vp9dsp_init.o
-<<<<<<< HEAD
 OBJS-$(CONFIG_WEBP_DECODER)            += x86/vp8dsp_init.o
-OBJS-$(CONFIG_XMM_CLOBBER_TEST)        += x86/w64xmmtest.o
-=======
->>>>>>> 0e083d7e
 
 MMX-OBJS-$(CONFIG_DSPUTIL)             += x86/dsputil_mmx.o             \
                                           x86/fpel_mmx.o                \
@@ -61,12 +57,9 @@
 MMX-OBJS-$(CONFIG_HPELDSP)             += x86/fpel_mmx.o                \
                                           x86/hpeldsp_mmx.o             \
                                           x86/rnd_mmx.o
-<<<<<<< HEAD
+
 MMX-OBJS-$(CONFIG_SNOW_DECODER)        += x86/snowdsp.o
 MMX-OBJS-$(CONFIG_SNOW_ENCODER)        += x86/snowdsp.o
-=======
-
->>>>>>> 0e083d7e
 MMX-OBJS-$(CONFIG_VC1_DECODER)         += x86/vc1dsp_mmx.o
 
 YASM-OBJS                              += x86/deinterlace.o             \
