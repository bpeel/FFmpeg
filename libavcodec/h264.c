/*
 * H.26L/H.264/AVC/JVT/14496-10/... decoder
 * Copyright (c) 2003 Michael Niedermayer <michaelni@gmx.at>
 *
 * This file is part of FFmpeg.
 *
 * FFmpeg is free software; you can redistribute it and/or
 * modify it under the terms of the GNU Lesser General Public
 * License as published by the Free Software Foundation; either
 * version 2.1 of the License, or (at your option) any later version.
 *
 * FFmpeg is distributed in the hope that it will be useful,
 * but WITHOUT ANY WARRANTY; without even the implied warranty of
 * MERCHANTABILITY or FITNESS FOR A PARTICULAR PURPOSE.  See the GNU
 * Lesser General Public License for more details.
 *
 * You should have received a copy of the GNU Lesser General Public
 * License along with FFmpeg; if not, write to the Free Software
 * Foundation, Inc., 51 Franklin Street, Fifth Floor, Boston, MA 02110-1301 USA
 */

/**
 * @file
 * H.264 / AVC / MPEG4 part10 codec.
 * @author Michael Niedermayer <michaelni@gmx.at>
 */

#define UNCHECKED_BITSTREAM_READER 1

#include "libavutil/imgutils.h"
#include "libavutil/opt.h"
#include "internal.h"
#include "dsputil.h"
#include "avcodec.h"
#include "mpegvideo.h"
#include "h264.h"
#include "h264data.h"
#include "h264_mvpred.h"
#include "golomb.h"
#include "mathops.h"
#include "rectangle.h"
#include "thread.h"
#include "vdpau_internal.h"
#include "libavutil/avassert.h"

#include "cabac.h"

//#undef NDEBUG
#include <assert.h>

static const uint8_t rem6[QP_MAX_NUM+1]={
0, 1, 2, 3, 4, 5, 0, 1, 2, 3, 4, 5, 0, 1, 2, 3, 4, 5, 0, 1, 2, 3, 4, 5, 0, 1, 2, 3, 4, 5, 0, 1, 2, 3, 4, 5, 0, 1, 2, 3, 4, 5, 0, 1, 2, 3, 4, 5, 0, 1, 2, 3, 4, 5, 0, 1, 2, 3, 4, 5, 0, 1, 2, 3,
};

static const uint8_t div6[QP_MAX_NUM+1]={
0, 0, 0, 0, 0, 0, 1, 1, 1, 1, 1, 1, 2, 2, 2, 2, 2, 2, 3, 3, 3, 3, 3, 3, 4, 4, 4, 4, 4, 4, 5, 5, 5, 5, 5, 5, 6, 6, 6, 6, 6, 6, 7, 7, 7, 7, 7, 7, 8, 8, 8, 8, 8, 8, 9, 9, 9, 9, 9, 9,10,10,10,10,
};

static const enum PixelFormat hwaccel_pixfmt_list_h264_jpeg_420[] = {
    PIX_FMT_DXVA2_VLD,
    PIX_FMT_VAAPI_VLD,
    PIX_FMT_VDA_VLD,
    PIX_FMT_YUVJ420P,
    PIX_FMT_NONE
};

/**
 * Check if the top & left blocks are available if needed and
 * change the dc mode so it only uses the available blocks.
 */
int ff_h264_check_intra4x4_pred_mode(H264Context *h){
    MpegEncContext * const s = &h->s;
    static const int8_t top [12]= {-1, 0,LEFT_DC_PRED,-1,-1,-1,-1,-1, 0};
    static const int8_t left[12]= { 0,-1, TOP_DC_PRED, 0,-1,-1,-1, 0,-1,DC_128_PRED};
    int i;

    if(!(h->top_samples_available&0x8000)){
        for(i=0; i<4; i++){
            int status= top[ h->intra4x4_pred_mode_cache[scan8[0] + i] ];
            if(status<0){
                av_log(h->s.avctx, AV_LOG_ERROR, "top block unavailable for requested intra4x4 mode %d at %d %d\n", status, s->mb_x, s->mb_y);
                return -1;
            } else if(status){
                h->intra4x4_pred_mode_cache[scan8[0] + i]= status;
            }
        }
    }

    if((h->left_samples_available&0x8888)!=0x8888){
        static const int mask[4]={0x8000,0x2000,0x80,0x20};
        for(i=0; i<4; i++){
            if(!(h->left_samples_available&mask[i])){
                int status= left[ h->intra4x4_pred_mode_cache[scan8[0] + 8*i] ];
                if(status<0){
                    av_log(h->s.avctx, AV_LOG_ERROR, "left block unavailable for requested intra4x4 mode %d at %d %d\n", status, s->mb_x, s->mb_y);
                    return -1;
                } else if(status){
                    h->intra4x4_pred_mode_cache[scan8[0] + 8*i]= status;
                }
            }
        }
    }

    return 0;
} //FIXME cleanup like check_intra_pred_mode

static int check_intra_pred_mode(H264Context *h, int mode, int is_chroma){
    MpegEncContext * const s = &h->s;
    static const int8_t top [7]= {LEFT_DC_PRED8x8, 1,-1,-1};
    static const int8_t left[7]= { TOP_DC_PRED8x8,-1, 2,-1,DC_128_PRED8x8};

    if(mode > 6U) {
        av_log(h->s.avctx, AV_LOG_ERROR, "out of range intra chroma pred mode at %d %d\n", s->mb_x, s->mb_y);
        return -1;
    }

    if(!(h->top_samples_available&0x8000)){
        mode= top[ mode ];
        if(mode<0){
            av_log(h->s.avctx, AV_LOG_ERROR, "top block unavailable for requested intra mode at %d %d\n", s->mb_x, s->mb_y);
            return -1;
        }
    }

    if((h->left_samples_available&0x8080) != 0x8080){
        mode= left[ mode ];
        if(is_chroma && (h->left_samples_available&0x8080)){ //mad cow disease mode, aka MBAFF + constrained_intra_pred
            mode= ALZHEIMER_DC_L0T_PRED8x8 + (!(h->left_samples_available&0x8000)) + 2*(mode == DC_128_PRED8x8);
        }
        if(mode<0){
            av_log(h->s.avctx, AV_LOG_ERROR, "left block unavailable for requested intra mode at %d %d\n", s->mb_x, s->mb_y);
            return -1;
        }
    }

    return mode;
}

/**
 * checks if the top & left blocks are available if needed & changes the dc mode so it only uses the available blocks.
 */
int ff_h264_check_intra16x16_pred_mode(H264Context *h, int mode)
{
    return check_intra_pred_mode(h, mode, 0);
}

/**
 * checks if the top & left blocks are available if needed & changes the dc mode so it only uses the available blocks.
 */
int ff_h264_check_intra_chroma_pred_mode(H264Context *h, int mode)
{
    return check_intra_pred_mode(h, mode, 1);
}


const uint8_t *ff_h264_decode_nal(H264Context *h, const uint8_t *src, int *dst_length, int *consumed, int length){
    int i, si, di;
    uint8_t *dst;
    int bufidx;

//    src[0]&0x80;                //forbidden bit
    h->nal_ref_idc= src[0]>>5;
    h->nal_unit_type= src[0]&0x1F;

    src++; length--;

#if HAVE_FAST_UNALIGNED
# if HAVE_FAST_64BIT
#   define RS 7
    for(i=0; i+1<length; i+=9){
        if(!((~AV_RN64A(src+i) & (AV_RN64A(src+i) - 0x0100010001000101ULL)) & 0x8000800080008080ULL))
# else
#   define RS 3
    for(i=0; i+1<length; i+=5){
        if(!((~AV_RN32A(src+i) & (AV_RN32A(src+i) - 0x01000101U)) & 0x80008080U))
# endif
            continue;
        if(i>0 && !src[i]) i--;
        while(src[i]) i++;
#else
#   define RS 0
    for(i=0; i+1<length; i+=2){
        if(src[i]) continue;
        if(i>0 && src[i-1]==0) i--;
#endif
        if(i+2<length && src[i+1]==0 && src[i+2]<=3){
            if(src[i+2]!=3){
                /* startcode, so we must be past the end */
                length=i;
            }
            break;
        }
        i-= RS;
    }

    bufidx = h->nal_unit_type == NAL_DPC ? 1 : 0; // use second escape buffer for inter data
    si=h->rbsp_buffer_size[bufidx];
    av_fast_malloc(&h->rbsp_buffer[bufidx], &h->rbsp_buffer_size[bufidx], length+FF_INPUT_BUFFER_PADDING_SIZE+MAX_MBPAIR_SIZE);
    dst= h->rbsp_buffer[bufidx];
    if(si != h->rbsp_buffer_size[bufidx])
        memset(dst + length, 0, FF_INPUT_BUFFER_PADDING_SIZE+MAX_MBPAIR_SIZE);

    if (dst == NULL){
        return NULL;
    }

    if(i>=length-1){ //no escaped 0
        *dst_length= length;
        *consumed= length+1; //+1 for the header
        if(h->s.avctx->flags2 & CODEC_FLAG2_FAST){
            return src;
        }else{
            memcpy(dst, src, length);
            return dst;
        }
    }

//printf("decoding esc\n");
    memcpy(dst, src, i);
    si=di=i;
    while(si+2<length){
        //remove escapes (very rare 1:2^22)
        if(src[si+2]>3){
            dst[di++]= src[si++];
            dst[di++]= src[si++];
        }else if(src[si]==0 && src[si+1]==0){
            if(src[si+2]==3){ //escape
                dst[di++]= 0;
                dst[di++]= 0;
                si+=3;
                continue;
            }else //next start code
                goto nsc;
        }

        dst[di++]= src[si++];
    }
    while(si<length)
        dst[di++]= src[si++];
nsc:

    memset(dst+di, 0, FF_INPUT_BUFFER_PADDING_SIZE);

    *dst_length= di;
    *consumed= si + 1;//+1 for the header
//FIXME store exact number of bits in the getbitcontext (it is needed for decoding)
    return dst;
}

/**
 * Identify the exact end of the bitstream
 * @return the length of the trailing, or 0 if damaged
 */
static int ff_h264_decode_rbsp_trailing(H264Context *h, const uint8_t *src){
    int v= *src;
    int r;

    tprintf(h->s.avctx, "rbsp trailing %X\n", v);

    for(r=1; r<9; r++){
        if(v&1) return r;
        v>>=1;
    }
    return 0;
}

static inline int get_lowest_part_list_y(H264Context *h, Picture *pic, int n, int height,
                                 int y_offset, int list){
    int raw_my= h->mv_cache[list][ scan8[n] ][1];
    int filter_height= (raw_my&3) ? 2 : 0;
    int full_my= (raw_my>>2) + y_offset;
    int top = full_my - filter_height, bottom = full_my + height + filter_height;

    return FFMAX(abs(top), bottom);
}

static inline void get_lowest_part_y(H264Context *h, int refs[2][48], int n, int height,
                               int y_offset, int list0, int list1, int *nrefs){
    MpegEncContext * const s = &h->s;
    int my;

    y_offset += 16*(s->mb_y >> MB_FIELD);

    if(list0){
        int ref_n = h->ref_cache[0][ scan8[n] ];
        Picture *ref= &h->ref_list[0][ref_n];

        // Error resilience puts the current picture in the ref list.
        // Don't try to wait on these as it will cause a deadlock.
        // Fields can wait on each other, though.
        if (ref->f.thread_opaque != s->current_picture.f.thread_opaque ||
           (ref->f.reference & 3) != s->picture_structure) {
            my = get_lowest_part_list_y(h, ref, n, height, y_offset, 0);
            if (refs[0][ref_n] < 0) nrefs[0] += 1;
            refs[0][ref_n] = FFMAX(refs[0][ref_n], my);
        }
    }

    if(list1){
        int ref_n = h->ref_cache[1][ scan8[n] ];
        Picture *ref= &h->ref_list[1][ref_n];

        if (ref->f.thread_opaque != s->current_picture.f.thread_opaque ||
           (ref->f.reference & 3) != s->picture_structure) {
            my = get_lowest_part_list_y(h, ref, n, height, y_offset, 1);
            if (refs[1][ref_n] < 0) nrefs[1] += 1;
            refs[1][ref_n] = FFMAX(refs[1][ref_n], my);
        }
    }
}

/**
 * Wait until all reference frames are available for MC operations.
 *
 * @param h the H264 context
 */
static void await_references(H264Context *h){
    MpegEncContext * const s = &h->s;
    const int mb_xy= h->mb_xy;
    const int mb_type = s->current_picture.f.mb_type[mb_xy];
    int refs[2][48];
    int nrefs[2] = {0};
    int ref, list;

    memset(refs, -1, sizeof(refs));

    if(IS_16X16(mb_type)){
        get_lowest_part_y(h, refs, 0, 16, 0,
                  IS_DIR(mb_type, 0, 0), IS_DIR(mb_type, 0, 1), nrefs);
    }else if(IS_16X8(mb_type)){
        get_lowest_part_y(h, refs, 0, 8, 0,
                  IS_DIR(mb_type, 0, 0), IS_DIR(mb_type, 0, 1), nrefs);
        get_lowest_part_y(h, refs, 8, 8, 8,
                  IS_DIR(mb_type, 1, 0), IS_DIR(mb_type, 1, 1), nrefs);
    }else if(IS_8X16(mb_type)){
        get_lowest_part_y(h, refs, 0, 16, 0,
                  IS_DIR(mb_type, 0, 0), IS_DIR(mb_type, 0, 1), nrefs);
        get_lowest_part_y(h, refs, 4, 16, 0,
                  IS_DIR(mb_type, 1, 0), IS_DIR(mb_type, 1, 1), nrefs);
    }else{
        int i;

        assert(IS_8X8(mb_type));

        for(i=0; i<4; i++){
            const int sub_mb_type= h->sub_mb_type[i];
            const int n= 4*i;
            int y_offset= (i&2)<<2;

            if(IS_SUB_8X8(sub_mb_type)){
                get_lowest_part_y(h, refs, n  , 8, y_offset,
                          IS_DIR(sub_mb_type, 0, 0), IS_DIR(sub_mb_type, 0, 1), nrefs);
            }else if(IS_SUB_8X4(sub_mb_type)){
                get_lowest_part_y(h, refs, n  , 4, y_offset,
                          IS_DIR(sub_mb_type, 0, 0), IS_DIR(sub_mb_type, 0, 1), nrefs);
                get_lowest_part_y(h, refs, n+2, 4, y_offset+4,
                          IS_DIR(sub_mb_type, 0, 0), IS_DIR(sub_mb_type, 0, 1), nrefs);
            }else if(IS_SUB_4X8(sub_mb_type)){
                get_lowest_part_y(h, refs, n  , 8, y_offset,
                          IS_DIR(sub_mb_type, 0, 0), IS_DIR(sub_mb_type, 0, 1), nrefs);
                get_lowest_part_y(h, refs, n+1, 8, y_offset,
                          IS_DIR(sub_mb_type, 0, 0), IS_DIR(sub_mb_type, 0, 1), nrefs);
            }else{
                int j;
                assert(IS_SUB_4X4(sub_mb_type));
                for(j=0; j<4; j++){
                    int sub_y_offset= y_offset + 2*(j&2);
                    get_lowest_part_y(h, refs, n+j, 4, sub_y_offset,
                              IS_DIR(sub_mb_type, 0, 0), IS_DIR(sub_mb_type, 0, 1), nrefs);
                }
            }
        }
    }

    for(list=h->list_count-1; list>=0; list--){
        for(ref=0; ref<48 && nrefs[list]; ref++){
            int row = refs[list][ref];
            if(row >= 0){
                Picture *ref_pic = &h->ref_list[list][ref];
                int ref_field = ref_pic->f.reference - 1;
                int ref_field_picture = ref_pic->field_picture;
                int pic_height = 16*s->mb_height >> ref_field_picture;

                row <<= MB_MBAFF;
                nrefs[list]--;

                if(!FIELD_PICTURE && ref_field_picture){ // frame referencing two fields
                    ff_thread_await_progress((AVFrame*)ref_pic, FFMIN((row >> 1) - !(row&1), pic_height-1), 1);
                    ff_thread_await_progress((AVFrame*)ref_pic, FFMIN((row >> 1)           , pic_height-1), 0);
                }else if(FIELD_PICTURE && !ref_field_picture){ // field referencing one field of a frame
                    ff_thread_await_progress((AVFrame*)ref_pic, FFMIN(row*2 + ref_field    , pic_height-1), 0);
                }else if(FIELD_PICTURE){
                    ff_thread_await_progress((AVFrame*)ref_pic, FFMIN(row, pic_height-1), ref_field);
                }else{
                    ff_thread_await_progress((AVFrame*)ref_pic, FFMIN(row, pic_height-1), 0);
                }
            }
        }
    }
}

#if 0
/**
 * DCT transforms the 16 dc values.
 * @param qp quantization parameter ??? FIXME
 */
static void h264_luma_dc_dct_c(DCTELEM *block/*, int qp*/){
//    const int qmul= dequant_coeff[qp][0];
    int i;
    int temp[16]; //FIXME check if this is a good idea
    static const int x_offset[4]={0, 1*stride, 4* stride,  5*stride};
    static const int y_offset[4]={0, 2*stride, 8* stride, 10*stride};

    for(i=0; i<4; i++){
        const int offset= y_offset[i];
        const int z0= block[offset+stride*0] + block[offset+stride*4];
        const int z1= block[offset+stride*0] - block[offset+stride*4];
        const int z2= block[offset+stride*1] - block[offset+stride*5];
        const int z3= block[offset+stride*1] + block[offset+stride*5];

        temp[4*i+0]= z0+z3;
        temp[4*i+1]= z1+z2;
        temp[4*i+2]= z1-z2;
        temp[4*i+3]= z0-z3;
    }

    for(i=0; i<4; i++){
        const int offset= x_offset[i];
        const int z0= temp[4*0+i] + temp[4*2+i];
        const int z1= temp[4*0+i] - temp[4*2+i];
        const int z2= temp[4*1+i] - temp[4*3+i];
        const int z3= temp[4*1+i] + temp[4*3+i];

        block[stride*0 +offset]= (z0 + z3)>>1;
        block[stride*2 +offset]= (z1 + z2)>>1;
        block[stride*8 +offset]= (z1 - z2)>>1;
        block[stride*10+offset]= (z0 - z3)>>1;
    }
}
#endif

#undef xStride
#undef stride

#if 0
static void chroma_dc_dct_c(DCTELEM *block){
    const int stride= 16*2;
    const int xStride= 16;
    int a,b,c,d,e;

    a= block[stride*0 + xStride*0];
    b= block[stride*0 + xStride*1];
    c= block[stride*1 + xStride*0];
    d= block[stride*1 + xStride*1];

    e= a-b;
    a= a+b;
    b= c-d;
    c= c+d;

    block[stride*0 + xStride*0]= (a+c);
    block[stride*0 + xStride*1]= (e+b);
    block[stride*1 + xStride*0]= (a-c);
    block[stride*1 + xStride*1]= (e-b);
}
#endif

static av_always_inline void
mc_dir_part(H264Context *h, Picture *pic, int n, int square,
            int height, int delta, int list,
            uint8_t *dest_y, uint8_t *dest_cb, uint8_t *dest_cr,
            int src_x_offset, int src_y_offset,
            qpel_mc_func *qpix_op, h264_chroma_mc_func chroma_op,
            int pixel_shift, int chroma_idc)
{
    MpegEncContext * const s = &h->s;
    const int mx= h->mv_cache[list][ scan8[n] ][0] + src_x_offset*8;
    int my=       h->mv_cache[list][ scan8[n] ][1] + src_y_offset*8;
    const int luma_xy= (mx&3) + ((my&3)<<2);
    int offset = ((mx>>2) << pixel_shift) + (my>>2)*h->mb_linesize;
    uint8_t * src_y = pic->f.data[0] + offset;
    uint8_t * src_cb, * src_cr;
    int extra_width= h->emu_edge_width;
    int extra_height= h->emu_edge_height;
    int emu=0;
    const int full_mx= mx>>2;
    const int full_my= my>>2;
    const int pic_width  = 16*s->mb_width;
    const int pic_height = 16*s->mb_height >> MB_FIELD;
    int ysh;

    if(mx&7) extra_width -= 3;
    if(my&7) extra_height -= 3;

    if(   full_mx < 0-extra_width
       || full_my < 0-extra_height
       || full_mx + 16/*FIXME*/ > pic_width + extra_width
       || full_my + 16/*FIXME*/ > pic_height + extra_height){
        s->dsp.emulated_edge_mc(s->edge_emu_buffer, src_y - (2 << pixel_shift) - 2*h->mb_linesize, h->mb_linesize,
                                16+5, 16+5/*FIXME*/, full_mx-2, full_my-2, pic_width, pic_height);
            src_y= s->edge_emu_buffer + (2 << pixel_shift) + 2*h->mb_linesize;
        emu=1;
    }

    qpix_op[luma_xy](dest_y, src_y, h->mb_linesize); //FIXME try variable height perhaps?
    if(!square){
        qpix_op[luma_xy](dest_y + delta, src_y + delta, h->mb_linesize);
    }

    if(CONFIG_GRAY && s->flags&CODEC_FLAG_GRAY) return;

    if(chroma_idc == 3 /* yuv444 */){
        src_cb = pic->f.data[1] + offset;
        if(emu){
            s->dsp.emulated_edge_mc(s->edge_emu_buffer, src_cb - (2 << pixel_shift) - 2*h->mb_linesize, h->mb_linesize,
                                    16+5, 16+5/*FIXME*/, full_mx-2, full_my-2, pic_width, pic_height);
            src_cb= s->edge_emu_buffer + (2 << pixel_shift) + 2*h->mb_linesize;
        }
        qpix_op[luma_xy](dest_cb, src_cb, h->mb_linesize); //FIXME try variable height perhaps?
        if(!square){
            qpix_op[luma_xy](dest_cb + delta, src_cb + delta, h->mb_linesize);
        }

        src_cr = pic->f.data[2] + offset;
        if(emu){
            s->dsp.emulated_edge_mc(s->edge_emu_buffer, src_cr - (2 << pixel_shift) - 2*h->mb_linesize, h->mb_linesize,
                                    16+5, 16+5/*FIXME*/, full_mx-2, full_my-2, pic_width, pic_height);
            src_cr= s->edge_emu_buffer + (2 << pixel_shift) + 2*h->mb_linesize;
        }
        qpix_op[luma_xy](dest_cr, src_cr, h->mb_linesize); //FIXME try variable height perhaps?
        if(!square){
            qpix_op[luma_xy](dest_cr + delta, src_cr + delta, h->mb_linesize);
        }
        return;
    }

    ysh = 3 - (chroma_idc == 2 /* yuv422 */);
    if(chroma_idc == 1 /* yuv420 */ && MB_FIELD){
        // chroma offset when predicting from a field of opposite parity
        my += 2 * ((s->mb_y & 1) - (pic->f.reference - 1));
        emu |= (my>>3) < 0 || (my>>3) + 8 >= (pic_height>>1);
    }

    src_cb = pic->f.data[1] + ((mx >> 3) << pixel_shift) + (my >> ysh) * h->mb_uvlinesize;
    src_cr = pic->f.data[2] + ((mx >> 3) << pixel_shift) + (my >> ysh) * h->mb_uvlinesize;

    if(emu){
        s->dsp.emulated_edge_mc(s->edge_emu_buffer, src_cb, h->mb_uvlinesize,
                                9, 8 * chroma_idc + 1, (mx >> 3), (my >> ysh),
                                pic_width >> 1, pic_height >> (chroma_idc == 1 /* yuv420 */));
            src_cb= s->edge_emu_buffer;
    }
    chroma_op(dest_cb, src_cb, h->mb_uvlinesize, height >> (chroma_idc == 1 /* yuv420 */),
              mx&7, (my << (chroma_idc == 2 /* yuv422 */)) &7);

    if(emu){
        s->dsp.emulated_edge_mc(s->edge_emu_buffer, src_cr, h->mb_uvlinesize,
                                9, 8 * chroma_idc + 1, (mx >> 3), (my >> ysh),
                                pic_width >> 1, pic_height >> (chroma_idc == 1 /* yuv420 */));
            src_cr= s->edge_emu_buffer;
    }
    chroma_op(dest_cr, src_cr, h->mb_uvlinesize, height >> (chroma_idc == 1 /* yuv420 */),
              mx&7, (my << (chroma_idc == 2 /* yuv422 */)) &7);
}

static av_always_inline void
mc_part_std(H264Context *h, int n, int square, int height, int delta,
            uint8_t *dest_y, uint8_t *dest_cb, uint8_t *dest_cr,
            int x_offset, int y_offset,
            qpel_mc_func *qpix_put, h264_chroma_mc_func chroma_put,
            qpel_mc_func *qpix_avg, h264_chroma_mc_func chroma_avg,
            int list0, int list1, int pixel_shift, int chroma_idc)
{
    MpegEncContext * const s = &h->s;
    qpel_mc_func *qpix_op=  qpix_put;
    h264_chroma_mc_func chroma_op= chroma_put;

    dest_y  += (2*x_offset << pixel_shift) + 2*y_offset*h->mb_linesize;
    if (chroma_idc == 3 /* yuv444 */) {
        dest_cb += (2*x_offset << pixel_shift) + 2*y_offset*h->mb_linesize;
        dest_cr += (2*x_offset << pixel_shift) + 2*y_offset*h->mb_linesize;
    } else if (chroma_idc == 2 /* yuv422 */) {
        dest_cb += (  x_offset << pixel_shift) + 2*y_offset*h->mb_uvlinesize;
        dest_cr += (  x_offset << pixel_shift) + 2*y_offset*h->mb_uvlinesize;
    } else /* yuv420 */ {
        dest_cb += (  x_offset << pixel_shift) +   y_offset*h->mb_uvlinesize;
        dest_cr += (  x_offset << pixel_shift) +   y_offset*h->mb_uvlinesize;
    }
    x_offset += 8*s->mb_x;
    y_offset += 8*(s->mb_y >> MB_FIELD);

    if(list0){
        Picture *ref= &h->ref_list[0][ h->ref_cache[0][ scan8[n] ] ];
        mc_dir_part(h, ref, n, square, height, delta, 0,
                           dest_y, dest_cb, dest_cr, x_offset, y_offset,
                           qpix_op, chroma_op, pixel_shift, chroma_idc);

        qpix_op=  qpix_avg;
        chroma_op= chroma_avg;
    }

    if(list1){
        Picture *ref= &h->ref_list[1][ h->ref_cache[1][ scan8[n] ] ];
        mc_dir_part(h, ref, n, square, height, delta, 1,
                           dest_y, dest_cb, dest_cr, x_offset, y_offset,
                           qpix_op, chroma_op, pixel_shift, chroma_idc);
    }
}

static av_always_inline void
mc_part_weighted(H264Context *h, int n, int square, int height, int delta,
                 uint8_t *dest_y, uint8_t *dest_cb, uint8_t *dest_cr,
                 int x_offset, int y_offset,
                 qpel_mc_func *qpix_put, h264_chroma_mc_func chroma_put,
                 h264_weight_func luma_weight_op, h264_weight_func chroma_weight_op,
                 h264_biweight_func luma_weight_avg, h264_biweight_func chroma_weight_avg,
                 int list0, int list1, int pixel_shift, int chroma_idc){
    MpegEncContext * const s = &h->s;
    int chroma_height;

    dest_y += (2*x_offset << pixel_shift) + 2*y_offset*h->mb_linesize;
    if (chroma_idc == 3 /* yuv444 */) {
        chroma_height = height;
        chroma_weight_avg = luma_weight_avg;
        chroma_weight_op = luma_weight_op;
        dest_cb += (2*x_offset << pixel_shift) + 2*y_offset*h->mb_linesize;
        dest_cr += (2*x_offset << pixel_shift) + 2*y_offset*h->mb_linesize;
    } else if (chroma_idc == 2 /* yuv422 */) {
        chroma_height = height;
        dest_cb += (  x_offset << pixel_shift) + 2*y_offset*h->mb_uvlinesize;
        dest_cr += (  x_offset << pixel_shift) + 2*y_offset*h->mb_uvlinesize;
    } else /* yuv420 */ {
        chroma_height = height >> 1;
        dest_cb += (  x_offset << pixel_shift) +   y_offset*h->mb_uvlinesize;
        dest_cr += (  x_offset << pixel_shift) +   y_offset*h->mb_uvlinesize;
    }
    x_offset += 8*s->mb_x;
    y_offset += 8*(s->mb_y >> MB_FIELD);

    if(list0 && list1){
        /* don't optimize for luma-only case, since B-frames usually
         * use implicit weights => chroma too. */
        uint8_t *tmp_cb = s->obmc_scratchpad;
        uint8_t *tmp_cr = s->obmc_scratchpad + (16 << pixel_shift);
        uint8_t *tmp_y  = s->obmc_scratchpad + 16*h->mb_uvlinesize;
        int refn0 = h->ref_cache[0][ scan8[n] ];
        int refn1 = h->ref_cache[1][ scan8[n] ];

        mc_dir_part(h, &h->ref_list[0][refn0], n, square, height, delta, 0,
                    dest_y, dest_cb, dest_cr,
                    x_offset, y_offset, qpix_put, chroma_put,
                    pixel_shift, chroma_idc);
        mc_dir_part(h, &h->ref_list[1][refn1], n, square, height, delta, 1,
                    tmp_y, tmp_cb, tmp_cr,
                    x_offset, y_offset, qpix_put, chroma_put,
                    pixel_shift, chroma_idc);

        if(h->use_weight == 2){
            int weight0 = h->implicit_weight[refn0][refn1][s->mb_y&1];
            int weight1 = 64 - weight0;
            luma_weight_avg(  dest_y,  tmp_y,  h->  mb_linesize,
                              height,        5, weight0, weight1, 0);
            chroma_weight_avg(dest_cb, tmp_cb, h->mb_uvlinesize,
                              chroma_height, 5, weight0, weight1, 0);
            chroma_weight_avg(dest_cr, tmp_cr, h->mb_uvlinesize,
                              chroma_height, 5, weight0, weight1, 0);
        }else{
            luma_weight_avg(dest_y, tmp_y, h->mb_linesize, height, h->luma_log2_weight_denom,
                            h->luma_weight[refn0][0][0] , h->luma_weight[refn1][1][0],
                            h->luma_weight[refn0][0][1] + h->luma_weight[refn1][1][1]);
            chroma_weight_avg(dest_cb, tmp_cb, h->mb_uvlinesize, chroma_height, h->chroma_log2_weight_denom,
                            h->chroma_weight[refn0][0][0][0] , h->chroma_weight[refn1][1][0][0],
                            h->chroma_weight[refn0][0][0][1] + h->chroma_weight[refn1][1][0][1]);
            chroma_weight_avg(dest_cr, tmp_cr, h->mb_uvlinesize, chroma_height, h->chroma_log2_weight_denom,
                            h->chroma_weight[refn0][0][1][0] , h->chroma_weight[refn1][1][1][0],
                            h->chroma_weight[refn0][0][1][1] + h->chroma_weight[refn1][1][1][1]);
        }
    }else{
        int list = list1 ? 1 : 0;
        int refn = h->ref_cache[list][ scan8[n] ];
        Picture *ref= &h->ref_list[list][refn];
        mc_dir_part(h, ref, n, square, height, delta, list,
                    dest_y, dest_cb, dest_cr, x_offset, y_offset,
                    qpix_put, chroma_put, pixel_shift, chroma_idc);

        luma_weight_op(dest_y, h->mb_linesize, height, h->luma_log2_weight_denom,
                       h->luma_weight[refn][list][0], h->luma_weight[refn][list][1]);
        if(h->use_weight_chroma){
            chroma_weight_op(dest_cb, h->mb_uvlinesize, chroma_height, h->chroma_log2_weight_denom,
                             h->chroma_weight[refn][list][0][0], h->chroma_weight[refn][list][0][1]);
            chroma_weight_op(dest_cr, h->mb_uvlinesize, chroma_height, h->chroma_log2_weight_denom,
                             h->chroma_weight[refn][list][1][0], h->chroma_weight[refn][list][1][1]);
        }
    }
}

static av_always_inline void
mc_part(H264Context *h, int n, int square, int height, int delta,
        uint8_t *dest_y, uint8_t *dest_cb, uint8_t *dest_cr,
        int x_offset, int y_offset,
        qpel_mc_func *qpix_put, h264_chroma_mc_func chroma_put,
        qpel_mc_func *qpix_avg, h264_chroma_mc_func chroma_avg,
        h264_weight_func *weight_op, h264_biweight_func *weight_avg,
        int list0, int list1, int pixel_shift, int chroma_idc)
{
    if((h->use_weight==2 && list0 && list1
        && (h->implicit_weight[ h->ref_cache[0][scan8[n]] ][ h->ref_cache[1][scan8[n]] ][h->s.mb_y&1] != 32))
       || h->use_weight==1)
        mc_part_weighted(h, n, square, height, delta, dest_y, dest_cb, dest_cr,
                         x_offset, y_offset, qpix_put, chroma_put,
                         weight_op[0], weight_op[1], weight_avg[0],
                         weight_avg[1], list0, list1, pixel_shift, chroma_idc);
    else
        mc_part_std(h, n, square, height, delta, dest_y, dest_cb, dest_cr,
                    x_offset, y_offset, qpix_put, chroma_put, qpix_avg,
                    chroma_avg, list0, list1, pixel_shift, chroma_idc);
}

static av_always_inline void
prefetch_motion(H264Context *h, int list, int pixel_shift, int chroma_idc)
{
    /* fetch pixels for estimated mv 4 macroblocks ahead
     * optimized for 64byte cache lines */
    MpegEncContext * const s = &h->s;
    const int refn = h->ref_cache[list][scan8[0]];
    if(refn >= 0){
        const int mx= (h->mv_cache[list][scan8[0]][0]>>2) + 16*s->mb_x + 8;
        const int my= (h->mv_cache[list][scan8[0]][1]>>2) + 16*s->mb_y;
        uint8_t **src = h->ref_list[list][refn].f.data;
        int off= (mx << pixel_shift) + (my + (s->mb_x&3)*4)*h->mb_linesize + (64 << pixel_shift);
        s->dsp.prefetch(src[0]+off, s->linesize, 4);
        if (chroma_idc == 3 /* yuv444 */) {
            s->dsp.prefetch(src[1]+off, s->linesize, 4);
            s->dsp.prefetch(src[2]+off, s->linesize, 4);
        }else{
            off= (((mx>>1)+64)<<pixel_shift) + ((my>>1) + (s->mb_x&7))*s->uvlinesize;
            s->dsp.prefetch(src[1]+off, src[2]-src[1], 2);
        }
    }
}

static av_always_inline void hl_motion(H264Context *h, uint8_t *dest_y, uint8_t *dest_cb, uint8_t *dest_cr,
                      qpel_mc_func (*qpix_put)[16], h264_chroma_mc_func (*chroma_put),
                      qpel_mc_func (*qpix_avg)[16], h264_chroma_mc_func (*chroma_avg),
                      h264_weight_func *weight_op, h264_biweight_func *weight_avg,
                      int pixel_shift, int chroma_idc)
{
    MpegEncContext * const s = &h->s;
    const int mb_xy= h->mb_xy;
    const int mb_type = s->current_picture.f.mb_type[mb_xy];

    assert(IS_INTER(mb_type));

    if(HAVE_THREADS && (s->avctx->active_thread_type & FF_THREAD_FRAME))
        await_references(h);
    prefetch_motion(h, 0, pixel_shift, chroma_idc);

    if(IS_16X16(mb_type)){
        mc_part(h, 0, 1, 16, 0, dest_y, dest_cb, dest_cr, 0, 0,
                qpix_put[0], chroma_put[0], qpix_avg[0], chroma_avg[0],
                weight_op, weight_avg,
                IS_DIR(mb_type, 0, 0), IS_DIR(mb_type, 0, 1),
                pixel_shift, chroma_idc);
    }else if(IS_16X8(mb_type)){
        mc_part(h, 0, 0, 8, 8 << pixel_shift, dest_y, dest_cb, dest_cr, 0, 0,
                qpix_put[1], chroma_put[0], qpix_avg[1], chroma_avg[0],
                weight_op, weight_avg,
                IS_DIR(mb_type, 0, 0), IS_DIR(mb_type, 0, 1),
                pixel_shift, chroma_idc);
        mc_part(h, 8, 0, 8, 8 << pixel_shift, dest_y, dest_cb, dest_cr, 0, 4,
                qpix_put[1], chroma_put[0], qpix_avg[1], chroma_avg[0],
                weight_op, weight_avg,
                IS_DIR(mb_type, 1, 0), IS_DIR(mb_type, 1, 1),
                pixel_shift, chroma_idc);
    }else if(IS_8X16(mb_type)){
        mc_part(h, 0, 0, 16, 8*h->mb_linesize, dest_y, dest_cb, dest_cr, 0, 0,
                qpix_put[1], chroma_put[1], qpix_avg[1], chroma_avg[1],
                &weight_op[1], &weight_avg[1],
                IS_DIR(mb_type, 0, 0), IS_DIR(mb_type, 0, 1),
                pixel_shift, chroma_idc);
        mc_part(h, 4, 0, 16, 8*h->mb_linesize, dest_y, dest_cb, dest_cr, 4, 0,
                qpix_put[1], chroma_put[1], qpix_avg[1], chroma_avg[1],
                &weight_op[1], &weight_avg[1],
                IS_DIR(mb_type, 1, 0), IS_DIR(mb_type, 1, 1),
                pixel_shift, chroma_idc);
    }else{
        int i;

        assert(IS_8X8(mb_type));

        for(i=0; i<4; i++){
            const int sub_mb_type= h->sub_mb_type[i];
            const int n= 4*i;
            int x_offset= (i&1)<<2;
            int y_offset= (i&2)<<1;

            if(IS_SUB_8X8(sub_mb_type)){
                mc_part(h, n, 1, 8, 0, dest_y, dest_cb, dest_cr, x_offset, y_offset,
                    qpix_put[1], chroma_put[1], qpix_avg[1], chroma_avg[1],
                    &weight_op[1], &weight_avg[1],
                    IS_DIR(sub_mb_type, 0, 0), IS_DIR(sub_mb_type, 0, 1),
                    pixel_shift, chroma_idc);
            }else if(IS_SUB_8X4(sub_mb_type)){
                mc_part(h, n  , 0, 4, 4 << pixel_shift, dest_y, dest_cb, dest_cr, x_offset, y_offset,
                    qpix_put[2], chroma_put[1], qpix_avg[2], chroma_avg[1],
                    &weight_op[1], &weight_avg[1],
                    IS_DIR(sub_mb_type, 0, 0), IS_DIR(sub_mb_type, 0, 1),
                    pixel_shift, chroma_idc);
                mc_part(h, n+2, 0, 4, 4 << pixel_shift, dest_y, dest_cb, dest_cr, x_offset, y_offset+2,
                    qpix_put[2], chroma_put[1], qpix_avg[2], chroma_avg[1],
                    &weight_op[1], &weight_avg[1],
                    IS_DIR(sub_mb_type, 0, 0), IS_DIR(sub_mb_type, 0, 1),
                    pixel_shift, chroma_idc);
            }else if(IS_SUB_4X8(sub_mb_type)){
                mc_part(h, n  , 0, 8, 4*h->mb_linesize, dest_y, dest_cb, dest_cr, x_offset, y_offset,
                    qpix_put[2], chroma_put[2], qpix_avg[2], chroma_avg[2],
                    &weight_op[2], &weight_avg[2],
                    IS_DIR(sub_mb_type, 0, 0), IS_DIR(sub_mb_type, 0, 1),
                    pixel_shift, chroma_idc);
                mc_part(h, n+1, 0, 8, 4*h->mb_linesize, dest_y, dest_cb, dest_cr, x_offset+2, y_offset,
                    qpix_put[2], chroma_put[2], qpix_avg[2], chroma_avg[2],
                    &weight_op[2], &weight_avg[2],
                    IS_DIR(sub_mb_type, 0, 0), IS_DIR(sub_mb_type, 0, 1),
                    pixel_shift, chroma_idc);
            }else{
                int j;
                assert(IS_SUB_4X4(sub_mb_type));
                for(j=0; j<4; j++){
                    int sub_x_offset= x_offset + 2*(j&1);
                    int sub_y_offset= y_offset +   (j&2);
                    mc_part(h, n+j, 1, 4, 0, dest_y, dest_cb, dest_cr, sub_x_offset, sub_y_offset,
                        qpix_put[2], chroma_put[2], qpix_avg[2], chroma_avg[2],
                        &weight_op[2], &weight_avg[2],
                        IS_DIR(sub_mb_type, 0, 0), IS_DIR(sub_mb_type, 0, 1),
                        pixel_shift, chroma_idc);
                }
            }
        }
    }

    prefetch_motion(h, 1, pixel_shift, chroma_idc);
}

static av_always_inline void
hl_motion_420(H264Context *h, uint8_t *dest_y, uint8_t *dest_cb, uint8_t *dest_cr,
              qpel_mc_func (*qpix_put)[16], h264_chroma_mc_func (*chroma_put),
              qpel_mc_func (*qpix_avg)[16], h264_chroma_mc_func (*chroma_avg),
              h264_weight_func *weight_op, h264_biweight_func *weight_avg,
              int pixel_shift)
{
    hl_motion(h, dest_y, dest_cb, dest_cr, qpix_put, chroma_put,
              qpix_avg, chroma_avg, weight_op, weight_avg, pixel_shift, 1);
}

static av_always_inline void
hl_motion_422(H264Context *h, uint8_t *dest_y, uint8_t *dest_cb, uint8_t *dest_cr,
              qpel_mc_func (*qpix_put)[16], h264_chroma_mc_func (*chroma_put),
              qpel_mc_func (*qpix_avg)[16], h264_chroma_mc_func (*chroma_avg),
              h264_weight_func *weight_op, h264_biweight_func *weight_avg,
              int pixel_shift)
{
    hl_motion(h, dest_y, dest_cb, dest_cr, qpix_put, chroma_put,
              qpix_avg, chroma_avg, weight_op, weight_avg, pixel_shift, 2);
}

static void free_tables(H264Context *h, int free_rbsp){
    int i;
    H264Context *hx;

    av_freep(&h->intra4x4_pred_mode);
    av_freep(&h->chroma_pred_mode_table);
    av_freep(&h->cbp_table);
    av_freep(&h->mvd_table[0]);
    av_freep(&h->mvd_table[1]);
    av_freep(&h->direct_table);
    av_freep(&h->non_zero_count);
    av_freep(&h->slice_table_base);
    h->slice_table= NULL;
    av_freep(&h->list_counts);

    av_freep(&h->mb2b_xy);
    av_freep(&h->mb2br_xy);

    for(i = 0; i < MAX_THREADS; i++) {
        hx = h->thread_context[i];
        if(!hx) continue;
        av_freep(&hx->top_borders[1]);
        av_freep(&hx->top_borders[0]);
        av_freep(&hx->s.obmc_scratchpad);
        if (free_rbsp){
            av_freep(&hx->rbsp_buffer[1]);
            av_freep(&hx->rbsp_buffer[0]);
            hx->rbsp_buffer_size[0] = 0;
            hx->rbsp_buffer_size[1] = 0;
        }
        if (i) av_freep(&h->thread_context[i]);
    }
}

static void init_dequant8_coeff_table(H264Context *h){
    int i,j,q,x;
    const int max_qp = 51 + 6*(h->sps.bit_depth_luma-8);

    for(i=0; i<6; i++ ){
        h->dequant8_coeff[i] = h->dequant8_buffer[i];
        for(j=0; j<i; j++){
            if(!memcmp(h->pps.scaling_matrix8[j], h->pps.scaling_matrix8[i], 64*sizeof(uint8_t))){
                h->dequant8_coeff[i] = h->dequant8_buffer[j];
                break;
            }
        }
        if(j<i)
            continue;

        for(q=0; q<max_qp+1; q++){
            int shift = div6[q];
            int idx = rem6[q];
            for(x=0; x<64; x++)
                h->dequant8_coeff[i][q][(x>>3)|((x&7)<<3)] =
                    ((uint32_t)dequant8_coeff_init[idx][ dequant8_coeff_init_scan[((x>>1)&12) | (x&3)] ] *
                    h->pps.scaling_matrix8[i][x]) << shift;
        }
    }
}

static void init_dequant4_coeff_table(H264Context *h){
    int i,j,q,x;
    const int max_qp = 51 + 6*(h->sps.bit_depth_luma-8);
    for(i=0; i<6; i++ ){
        h->dequant4_coeff[i] = h->dequant4_buffer[i];
        for(j=0; j<i; j++){
            if(!memcmp(h->pps.scaling_matrix4[j], h->pps.scaling_matrix4[i], 16*sizeof(uint8_t))){
                h->dequant4_coeff[i] = h->dequant4_buffer[j];
                break;
            }
        }
        if(j<i)
            continue;

        for(q=0; q<max_qp+1; q++){
            int shift = div6[q] + 2;
            int idx = rem6[q];
            for(x=0; x<16; x++)
                h->dequant4_coeff[i][q][(x>>2)|((x<<2)&0xF)] =
                    ((uint32_t)dequant4_coeff_init[idx][(x&1) + ((x>>2)&1)] *
                    h->pps.scaling_matrix4[i][x]) << shift;
        }
    }
}

static void init_dequant_tables(H264Context *h){
    int i,x;
    init_dequant4_coeff_table(h);
    if(h->pps.transform_8x8_mode)
        init_dequant8_coeff_table(h);
    if(h->sps.transform_bypass){
        for(i=0; i<6; i++)
            for(x=0; x<16; x++)
                h->dequant4_coeff[i][0][x] = 1<<6;
        if(h->pps.transform_8x8_mode)
            for(i=0; i<6; i++)
                for(x=0; x<64; x++)
                    h->dequant8_coeff[i][0][x] = 1<<6;
    }
}


int ff_h264_alloc_tables(H264Context *h){
    MpegEncContext * const s = &h->s;
    const int big_mb_num= s->mb_stride * (s->mb_height+1);
    const int row_mb_num= 2*s->mb_stride*FFMAX(s->avctx->thread_count, 1);
    int x,y;

    FF_ALLOCZ_OR_GOTO(h->s.avctx, h->intra4x4_pred_mode, row_mb_num * 8  * sizeof(uint8_t), fail)

    FF_ALLOCZ_OR_GOTO(h->s.avctx, h->non_zero_count    , big_mb_num * 48 * sizeof(uint8_t), fail)
    FF_ALLOCZ_OR_GOTO(h->s.avctx, h->slice_table_base  , (big_mb_num+s->mb_stride) * sizeof(*h->slice_table_base), fail)
    FF_ALLOCZ_OR_GOTO(h->s.avctx, h->cbp_table, big_mb_num * sizeof(uint16_t), fail)

    FF_ALLOCZ_OR_GOTO(h->s.avctx, h->chroma_pred_mode_table, big_mb_num * sizeof(uint8_t), fail)
    FF_ALLOCZ_OR_GOTO(h->s.avctx, h->mvd_table[0], 16*row_mb_num * sizeof(uint8_t), fail);
    FF_ALLOCZ_OR_GOTO(h->s.avctx, h->mvd_table[1], 16*row_mb_num * sizeof(uint8_t), fail);
    FF_ALLOCZ_OR_GOTO(h->s.avctx, h->direct_table, 4*big_mb_num * sizeof(uint8_t) , fail);
    FF_ALLOCZ_OR_GOTO(h->s.avctx, h->list_counts, big_mb_num * sizeof(uint8_t), fail)

    memset(h->slice_table_base, -1, (big_mb_num+s->mb_stride)  * sizeof(*h->slice_table_base));
    h->slice_table= h->slice_table_base + s->mb_stride*2 + 1;

    FF_ALLOCZ_OR_GOTO(h->s.avctx, h->mb2b_xy  , big_mb_num * sizeof(uint32_t), fail);
    FF_ALLOCZ_OR_GOTO(h->s.avctx, h->mb2br_xy , big_mb_num * sizeof(uint32_t), fail);
    for(y=0; y<s->mb_height; y++){
        for(x=0; x<s->mb_width; x++){
            const int mb_xy= x + y*s->mb_stride;
            const int b_xy = 4*x + 4*y*h->b_stride;

            h->mb2b_xy [mb_xy]= b_xy;
            h->mb2br_xy[mb_xy]= 8*(FMO ? mb_xy : (mb_xy % (2*s->mb_stride)));
        }
    }

    s->obmc_scratchpad = NULL;

    if(!h->dequant4_coeff[0])
        init_dequant_tables(h);

    return 0;
fail:
    free_tables(h, 1);
    return -1;
}

/**
 * Mimic alloc_tables(), but for every context thread.
 */
static void clone_tables(H264Context *dst, H264Context *src, int i){
    MpegEncContext * const s = &src->s;
    dst->intra4x4_pred_mode       = src->intra4x4_pred_mode + i*8*2*s->mb_stride;
    dst->non_zero_count           = src->non_zero_count;
    dst->slice_table              = src->slice_table;
    dst->cbp_table                = src->cbp_table;
    dst->mb2b_xy                  = src->mb2b_xy;
    dst->mb2br_xy                 = src->mb2br_xy;
    dst->chroma_pred_mode_table   = src->chroma_pred_mode_table;
    dst->mvd_table[0]             = src->mvd_table[0] + i*8*2*s->mb_stride;
    dst->mvd_table[1]             = src->mvd_table[1] + i*8*2*s->mb_stride;
    dst->direct_table             = src->direct_table;
    dst->list_counts              = src->list_counts;

    dst->s.obmc_scratchpad = NULL;
    ff_h264_pred_init(&dst->hpc, src->s.codec_id, src->sps.bit_depth_luma, src->sps.chroma_format_idc);
}

/**
 * Init context
 * Allocate buffers which are not shared amongst multiple threads.
 */
static int context_init(H264Context *h){
    FF_ALLOCZ_OR_GOTO(h->s.avctx, h->top_borders[0], h->s.mb_width * 16*3 * sizeof(uint8_t)*2, fail)
    FF_ALLOCZ_OR_GOTO(h->s.avctx, h->top_borders[1], h->s.mb_width * 16*3 * sizeof(uint8_t)*2, fail)

    h->ref_cache[0][scan8[5 ]+1] = h->ref_cache[0][scan8[7 ]+1] = h->ref_cache[0][scan8[13]+1] =
    h->ref_cache[1][scan8[5 ]+1] = h->ref_cache[1][scan8[7 ]+1] = h->ref_cache[1][scan8[13]+1] = PART_NOT_AVAILABLE;

    return 0;
fail:
    return -1; // free_tables will clean up for us
}

static int decode_nal_units(H264Context *h, const uint8_t *buf, int buf_size);

static av_cold void common_init(H264Context *h){
    MpegEncContext * const s = &h->s;

    s->width = s->avctx->width;
    s->height = s->avctx->height;
    s->codec_id= s->avctx->codec->id;

    s->avctx->bits_per_raw_sample = 8;
    h->cur_chroma_format_idc = 1;

    ff_h264dsp_init(&h->h264dsp,
                    s->avctx->bits_per_raw_sample, h->cur_chroma_format_idc);
    ff_h264_pred_init(&h->hpc, s->codec_id,
                      s->avctx->bits_per_raw_sample, h->cur_chroma_format_idc);

    h->dequant_coeff_pps= -1;
    s->unrestricted_mv=1;

    s->dsp.dct_bits = 16;
    dsputil_init(&s->dsp, s->avctx); // needed so that idct permutation is known early

    memset(h->pps.scaling_matrix4, 16, 6*16*sizeof(uint8_t));
    memset(h->pps.scaling_matrix8, 16, 2*64*sizeof(uint8_t));
}

int ff_h264_decode_extradata(H264Context *h, const uint8_t *buf, int size)
{
    AVCodecContext *avctx = h->s.avctx;

    if(!buf || size <= 0)
        return -1;

    if(buf[0] == 1){
        int i, cnt, nalsize;
        const unsigned char *p = buf;

        h->is_avc = 1;

        if(size < 7) {
            av_log(avctx, AV_LOG_ERROR, "avcC too short\n");
            return -1;
        }
        /* sps and pps in the avcC always have length coded with 2 bytes,
           so put a fake nal_length_size = 2 while parsing them */
        h->nal_length_size = 2;
        // Decode sps from avcC
        cnt = *(p+5) & 0x1f; // Number of sps
        p += 6;
        for (i = 0; i < cnt; i++) {
            nalsize = AV_RB16(p) + 2;
            if(nalsize > size - (p-buf))
                return -1;
            if(decode_nal_units(h, p, nalsize) < 0) {
                av_log(avctx, AV_LOG_ERROR, "Decoding sps %d from avcC failed\n", i);
                return -1;
            }
            p += nalsize;
        }
        // Decode pps from avcC
        cnt = *(p++); // Number of pps
        for (i = 0; i < cnt; i++) {
            nalsize = AV_RB16(p) + 2;
            if(nalsize > size - (p-buf))
                return -1;
            if (decode_nal_units(h, p, nalsize) < 0) {
                av_log(avctx, AV_LOG_ERROR, "Decoding pps %d from avcC failed\n", i);
                return -1;
            }
            p += nalsize;
        }
        // Now store right nal length size, that will be use to parse all other nals
        h->nal_length_size = (buf[4] & 0x03) + 1;
    } else {
        h->is_avc = 0;
        if(decode_nal_units(h, buf, size) < 0)
            return -1;
    }
    return 0;
}

av_cold int ff_h264_decode_init(AVCodecContext *avctx){
    H264Context *h= avctx->priv_data;
    MpegEncContext * const s = &h->s;
    int i;

    MPV_decode_defaults(s);

    s->avctx = avctx;
    common_init(h);

    s->out_format = FMT_H264;
    s->workaround_bugs= avctx->workaround_bugs;

    // set defaults
//    s->decode_mb= ff_h263_decode_mb;
    s->quarter_sample = 1;
    if(!avctx->has_b_frames)
    s->low_delay= 1;

    avctx->chroma_sample_location = AVCHROMA_LOC_LEFT;

    ff_h264_decode_init_vlc();

    h->pixel_shift = 0;
    h->sps.bit_depth_luma = avctx->bits_per_raw_sample = 8;

    h->thread_context[0] = h;
    h->outputed_poc = h->next_outputed_poc = INT_MIN;
    for (i = 0; i < MAX_DELAYED_PIC_COUNT; i++)
        h->last_pocs[i] = INT_MIN;
    h->prev_poc_msb= 1<<16;
    h->prev_frame_num= -1;
    h->x264_build = -1;
    ff_h264_reset_sei(h);
    if(avctx->codec_id == CODEC_ID_H264){
        if(avctx->ticks_per_frame == 1){
            s->avctx->time_base.den *=2;
        }
        avctx->ticks_per_frame = 2;
    }

    if(avctx->extradata_size > 0 && avctx->extradata &&
        ff_h264_decode_extradata(h, avctx->extradata, avctx->extradata_size))
        return -1;

    if(h->sps.bitstream_restriction_flag && s->avctx->has_b_frames < h->sps.num_reorder_frames){
        s->avctx->has_b_frames = h->sps.num_reorder_frames;
        s->low_delay = 0;
    }

    return 0;
}

#define IN_RANGE(a, b, size) (((a) >= (b)) && ((a) < ((b)+(size))))
static void copy_picture_range(Picture **to, Picture **from, int count, MpegEncContext *new_base, MpegEncContext *old_base)
{
    int i;

    for (i=0; i<count; i++){
        assert((IN_RANGE(from[i], old_base, sizeof(*old_base)) ||
                IN_RANGE(from[i], old_base->picture, sizeof(Picture) * old_base->picture_count) ||
                !from[i]));
        to[i] = REBASE_PICTURE(from[i], new_base, old_base);
    }
}

static void copy_parameter_set(void **to, void **from, int count, int size)
{
    int i;

    for (i=0; i<count; i++){
        if (to[i] && !from[i]) av_freep(&to[i]);
        else if (from[i] && !to[i]) to[i] = av_malloc(size);

        if (from[i]) memcpy(to[i], from[i], size);
    }
}

static int decode_init_thread_copy(AVCodecContext *avctx){
    H264Context *h= avctx->priv_data;

    if (!avctx->internal->is_copy)
        return 0;
    memset(h->sps_buffers, 0, sizeof(h->sps_buffers));
    memset(h->pps_buffers, 0, sizeof(h->pps_buffers));

    return 0;
}

#define copy_fields(to, from, start_field, end_field) memcpy(&to->start_field, &from->start_field, (char*)&to->end_field - (char*)&to->start_field)
static int decode_update_thread_context(AVCodecContext *dst, const AVCodecContext *src){
    H264Context *h= dst->priv_data, *h1= src->priv_data;
    MpegEncContext * const s = &h->s, * const s1 = &h1->s;
    int inited = s->context_initialized, err;
    int i;

    if(dst == src || !s1->context_initialized) return 0;

    err = ff_mpeg_update_thread_context(dst, src);
    if(err) return err;

    //FIXME handle width/height changing
    if(!inited){
        for(i = 0; i < MAX_SPS_COUNT; i++)
            av_freep(h->sps_buffers + i);

        for(i = 0; i < MAX_PPS_COUNT; i++)
            av_freep(h->pps_buffers + i);

        memcpy(&h->s + 1, &h1->s + 1, sizeof(H264Context) - sizeof(MpegEncContext)); //copy all fields after MpegEnc
        memset(h->sps_buffers, 0, sizeof(h->sps_buffers));
        memset(h->pps_buffers, 0, sizeof(h->pps_buffers));
        if (ff_h264_alloc_tables(h) < 0) {
            av_log(dst, AV_LOG_ERROR, "Could not allocate memory for h264\n");
            return AVERROR(ENOMEM);
        }
        context_init(h);

        for(i=0; i<2; i++){
            h->rbsp_buffer[i] = NULL;
            h->rbsp_buffer_size[i] = 0;
        }

        h->thread_context[0] = h;

        // frame_start may not be called for the next thread (if it's decoding a bottom field)
        // so this has to be allocated here
        h->s.obmc_scratchpad = av_malloc(16*6*s->linesize);

        s->dsp.clear_blocks(h->mb);
        s->dsp.clear_blocks(h->mb+(24*16<<h->pixel_shift));
    }

    //extradata/NAL handling
    h->is_avc          = h1->is_avc;

    //SPS/PPS
    copy_parameter_set((void**)h->sps_buffers, (void**)h1->sps_buffers, MAX_SPS_COUNT, sizeof(SPS));
    h->sps             = h1->sps;
    copy_parameter_set((void**)h->pps_buffers, (void**)h1->pps_buffers, MAX_PPS_COUNT, sizeof(PPS));
    h->pps             = h1->pps;

    //Dequantization matrices
    //FIXME these are big - can they be only copied when PPS changes?
    copy_fields(h, h1, dequant4_buffer, dequant4_coeff);

    for(i=0; i<6; i++)
        h->dequant4_coeff[i] = h->dequant4_buffer[0] + (h1->dequant4_coeff[i] - h1->dequant4_buffer[0]);

    for(i=0; i<6; i++)
        h->dequant8_coeff[i] = h->dequant8_buffer[0] + (h1->dequant8_coeff[i] - h1->dequant8_buffer[0]);

    h->dequant_coeff_pps = h1->dequant_coeff_pps;

    //POC timing
    copy_fields(h, h1, poc_lsb, redundant_pic_count);

    //reference lists
    copy_fields(h, h1, ref_count, list_count);
    copy_fields(h, h1, ref_list,  intra_gb);
    copy_fields(h, h1, short_ref, cabac_init_idc);

    copy_picture_range(h->short_ref,   h1->short_ref,   32, s, s1);
    copy_picture_range(h->long_ref,    h1->long_ref,    32, s, s1);
    copy_picture_range(h->delayed_pic, h1->delayed_pic, MAX_DELAYED_PIC_COUNT+2, s, s1);

    h->last_slice_type = h1->last_slice_type;
    h->sync            = h1->sync;

    if(!s->current_picture_ptr) return 0;

    if(!s->dropable) {
        err = ff_h264_execute_ref_pic_marking(h, h->mmco, h->mmco_index);
        h->prev_poc_msb     = h->poc_msb;
        h->prev_poc_lsb     = h->poc_lsb;
    }
    h->prev_frame_num_offset= h->frame_num_offset;
    h->prev_frame_num       = h->frame_num;
    h->outputed_poc         = h->next_outputed_poc;

    return err;
}

int ff_h264_frame_start(H264Context *h){
    MpegEncContext * const s = &h->s;
    int i;
    const int pixel_shift = h->pixel_shift;

    if(MPV_frame_start(s, s->avctx) < 0)
        return -1;
    ff_er_frame_start(s);
    /*
     * MPV_frame_start uses pict_type to derive key_frame.
     * This is incorrect for H.264; IDR markings must be used.
     * Zero here; IDR markings per slice in frame or fields are ORed in later.
     * See decode_nal_units().
     */
    s->current_picture_ptr->f.key_frame = 0;
    s->current_picture_ptr->sync = 0;
    s->current_picture_ptr->mmco_reset= 0;

    assert(s->linesize && s->uvlinesize);

    for(i=0; i<16; i++){
        h->block_offset[i]= (4*((scan8[i] - scan8[0])&7) << pixel_shift) + 4*s->linesize*((scan8[i] - scan8[0])>>3);
        h->block_offset[48+i]= (4*((scan8[i] - scan8[0])&7) << pixel_shift) + 8*s->linesize*((scan8[i] - scan8[0])>>3);
    }
    for(i=0; i<16; i++){
        h->block_offset[16+i]=
        h->block_offset[32+i]= (4*((scan8[i] - scan8[0])&7) << pixel_shift) + 4*s->uvlinesize*((scan8[i] - scan8[0])>>3);
        h->block_offset[48+16+i]=
        h->block_offset[48+32+i]= (4*((scan8[i] - scan8[0])&7) << pixel_shift) + 8*s->uvlinesize*((scan8[i] - scan8[0])>>3);
    }

    /* can't be in alloc_tables because linesize isn't known there.
     * FIXME: redo bipred weight to not require extra buffer? */
    for(i = 0; i < s->slice_context_count; i++)
        if(h->thread_context[i] && !h->thread_context[i]->s.obmc_scratchpad)
            h->thread_context[i]->s.obmc_scratchpad = av_malloc(16*6*s->linesize);

    /* some macroblocks can be accessed before they're available in case of lost slices, mbaff or threading*/
    memset(h->slice_table, -1, (s->mb_height*s->mb_stride-1) * sizeof(*h->slice_table));

//    s->decode = (s->flags & CODEC_FLAG_PSNR) || !s->encoding || s->current_picture.f.reference /*|| h->contains_intra*/ || 1;

    // We mark the current picture as non-reference after allocating it, so
    // that if we break out due to an error it can be released automatically
    // in the next MPV_frame_start().
    // SVQ3 as well as most other codecs have only last/next/current and thus
    // get released even with set reference, besides SVQ3 and others do not
    // mark frames as reference later "naturally".
    if(s->codec_id != CODEC_ID_SVQ3)
        s->current_picture_ptr->f.reference = 0;

    s->current_picture_ptr->field_poc[0]=
    s->current_picture_ptr->field_poc[1]= INT_MAX;

    h->next_output_pic = NULL;

    assert(s->current_picture_ptr->long_ref==0);

    return 0;
}

/**
  * Run setup operations that must be run after slice header decoding.
  * This includes finding the next displayed frame.
  *
  * @param h h264 master context
  * @param setup_finished enough NALs have been read that we can call
  * ff_thread_finish_setup()
  */
static void decode_postinit(H264Context *h, int setup_finished){
    MpegEncContext * const s = &h->s;
    Picture *out = s->current_picture_ptr;
    Picture *cur = s->current_picture_ptr;
    int i, pics, out_of_order, out_idx;

    s->current_picture_ptr->f.qscale_type = FF_QSCALE_TYPE_H264;
    s->current_picture_ptr->f.pict_type   = s->pict_type;

    if (h->next_output_pic) return;

    if (cur->field_poc[0]==INT_MAX || cur->field_poc[1]==INT_MAX) {
        //FIXME: if we have two PAFF fields in one packet, we can't start the next thread here.
        //If we have one field per packet, we can. The check in decode_nal_units() is not good enough
        //to find this yet, so we assume the worst for now.
        //if (setup_finished)
        //    ff_thread_finish_setup(s->avctx);
        return;
    }

    cur->f.interlaced_frame = 0;
    cur->f.repeat_pict      = 0;

    /* Signal interlacing information externally. */
    /* Prioritize picture timing SEI information over used decoding process if it exists. */

    if(h->sps.pic_struct_present_flag){
        switch (h->sei_pic_struct)
        {
        case SEI_PIC_STRUCT_FRAME:
            break;
        case SEI_PIC_STRUCT_TOP_FIELD:
        case SEI_PIC_STRUCT_BOTTOM_FIELD:
            cur->f.interlaced_frame = 1;
            break;
        case SEI_PIC_STRUCT_TOP_BOTTOM:
        case SEI_PIC_STRUCT_BOTTOM_TOP:
            if (FIELD_OR_MBAFF_PICTURE)
                cur->f.interlaced_frame = 1;
            else
                // try to flag soft telecine progressive
                cur->f.interlaced_frame = h->prev_interlaced_frame;
            break;
        case SEI_PIC_STRUCT_TOP_BOTTOM_TOP:
        case SEI_PIC_STRUCT_BOTTOM_TOP_BOTTOM:
            // Signal the possibility of telecined film externally (pic_struct 5,6)
            // From these hints, let the applications decide if they apply deinterlacing.
            cur->f.repeat_pict = 1;
            break;
        case SEI_PIC_STRUCT_FRAME_DOUBLING:
            // Force progressive here, as doubling interlaced frame is a bad idea.
            cur->f.repeat_pict = 2;
            break;
        case SEI_PIC_STRUCT_FRAME_TRIPLING:
            cur->f.repeat_pict = 4;
            break;
        }

        if ((h->sei_ct_type & 3) && h->sei_pic_struct <= SEI_PIC_STRUCT_BOTTOM_TOP)
            cur->f.interlaced_frame = (h->sei_ct_type & (1 << 1)) != 0;
    }else{
        /* Derive interlacing flag from used decoding process. */
        cur->f.interlaced_frame = FIELD_OR_MBAFF_PICTURE;
    }
    h->prev_interlaced_frame = cur->f.interlaced_frame;

    if (cur->field_poc[0] != cur->field_poc[1]){
        /* Derive top_field_first from field pocs. */
        cur->f.top_field_first = cur->field_poc[0] < cur->field_poc[1];
    }else{
        if (cur->f.interlaced_frame || h->sps.pic_struct_present_flag) {
            /* Use picture timing SEI information. Even if it is a information of a past frame, better than nothing. */
            if(h->sei_pic_struct == SEI_PIC_STRUCT_TOP_BOTTOM
              || h->sei_pic_struct == SEI_PIC_STRUCT_TOP_BOTTOM_TOP)
                cur->f.top_field_first = 1;
            else
                cur->f.top_field_first = 0;
        }else{
            /* Most likely progressive */
            cur->f.top_field_first = 0;
        }
    }

    cur->mmco_reset = h->mmco_reset;
    h->mmco_reset = 0;
    //FIXME do something with unavailable reference frames

    /* Sort B-frames into display order */

    if(h->sps.bitstream_restriction_flag
       && s->avctx->has_b_frames < h->sps.num_reorder_frames){
        s->avctx->has_b_frames = h->sps.num_reorder_frames;
        s->low_delay = 0;
    }

    if(   s->avctx->strict_std_compliance >= FF_COMPLIANCE_STRICT
       && !h->sps.bitstream_restriction_flag){
        s->avctx->has_b_frames = MAX_DELAYED_PIC_COUNT - 1;
        s->low_delay= 0;
    }

    for (i = 0; 1; i++) {
        if(i == MAX_DELAYED_PIC_COUNT || cur->poc < h->last_pocs[i]){
            if(i)
                h->last_pocs[i-1] = cur->poc;
            break;
        } else if(i) {
            h->last_pocs[i-1]= h->last_pocs[i];
        }
    }
    out_of_order = MAX_DELAYED_PIC_COUNT - i;
    if(   cur->f.pict_type == AV_PICTURE_TYPE_B
       || (h->last_pocs[MAX_DELAYED_PIC_COUNT-2] > INT_MIN && h->last_pocs[MAX_DELAYED_PIC_COUNT-1] - h->last_pocs[MAX_DELAYED_PIC_COUNT-2] > 2))
        out_of_order = FFMAX(out_of_order, 1);
    if(s->avctx->has_b_frames < out_of_order && !h->sps.bitstream_restriction_flag){
        av_log(s->avctx, AV_LOG_WARNING, "Increasing reorder buffer to %d\n", out_of_order);
        s->avctx->has_b_frames = out_of_order;
        s->low_delay = 0;
    }

    pics = 0;
    while(h->delayed_pic[pics]) pics++;

    av_assert0(pics <= MAX_DELAYED_PIC_COUNT);

    h->delayed_pic[pics++] = cur;
    if (cur->f.reference == 0)
        cur->f.reference = DELAYED_PIC_REF;

    out = h->delayed_pic[0];
    out_idx = 0;
    for (i = 1; h->delayed_pic[i] && !h->delayed_pic[i]->f.key_frame && !h->delayed_pic[i]->mmco_reset; i++)
        if(h->delayed_pic[i]->poc < out->poc){
            out = h->delayed_pic[i];
            out_idx = i;
        }
    if (s->avctx->has_b_frames == 0 && (h->delayed_pic[0]->f.key_frame || h->delayed_pic[0]->mmco_reset))
        h->next_outputed_poc= INT_MIN;
    out_of_order = out->poc < h->next_outputed_poc;

    if(out_of_order || pics > s->avctx->has_b_frames){
        out->f.reference &= ~DELAYED_PIC_REF;
        out->owner2 = s; // for frame threading, the owner must be the second field's thread
                         // or else the first thread can release the picture and reuse it unsafely
        for(i=out_idx; h->delayed_pic[i]; i++)
            h->delayed_pic[i] = h->delayed_pic[i+1];
    }
    if(!out_of_order && pics > s->avctx->has_b_frames){
        h->next_output_pic = out;
        if (out_idx == 0 && h->delayed_pic[0] && (h->delayed_pic[0]->f.key_frame || h->delayed_pic[0]->mmco_reset)) {
            h->next_outputed_poc = INT_MIN;
        } else
            h->next_outputed_poc = out->poc;
    }else{
        av_log(s->avctx, AV_LOG_DEBUG, "no picture %s\n", out_of_order ? "ooo" : "");
    }

    if (h->next_output_pic && h->next_output_pic->sync) {
        h->sync |= 2;
    }

    if (setup_finished)
        ff_thread_finish_setup(s->avctx);
}

static av_always_inline void backup_mb_border(H264Context *h, uint8_t *src_y,
                                              uint8_t *src_cb, uint8_t *src_cr,
                                              int linesize, int uvlinesize, int simple)
{
    MpegEncContext * const s = &h->s;
    uint8_t *top_border;
    int top_idx = 1;
    const int pixel_shift = h->pixel_shift;
    int chroma444 = CHROMA444;
    int chroma422 = CHROMA422;

    src_y  -=   linesize;
    src_cb -= uvlinesize;
    src_cr -= uvlinesize;

    if(!simple && FRAME_MBAFF){
        if(s->mb_y&1){
            if(!MB_MBAFF){
                top_border = h->top_borders[0][s->mb_x];
                AV_COPY128(top_border, src_y + 15*linesize);
                if (pixel_shift)
                    AV_COPY128(top_border+16, src_y+15*linesize+16);
                if(simple || !CONFIG_GRAY || !(s->flags&CODEC_FLAG_GRAY)){
                    if(chroma444){
                        if (pixel_shift){
                            AV_COPY128(top_border+32, src_cb + 15*uvlinesize);
                            AV_COPY128(top_border+48, src_cb + 15*uvlinesize+16);
                            AV_COPY128(top_border+64, src_cr + 15*uvlinesize);
                            AV_COPY128(top_border+80, src_cr + 15*uvlinesize+16);
                        } else {
                            AV_COPY128(top_border+16, src_cb + 15*uvlinesize);
                            AV_COPY128(top_border+32, src_cr + 15*uvlinesize);
                        }
                    } else if(chroma422){
                        if (pixel_shift) {
                            AV_COPY128(top_border+32, src_cb + 15*uvlinesize);
                            AV_COPY128(top_border+48, src_cr + 15*uvlinesize);
                        } else {
                            AV_COPY64(top_border+16, src_cb +  15*uvlinesize);
                            AV_COPY64(top_border+24, src_cr +  15*uvlinesize);
                        }
                    } else {
                        if (pixel_shift) {
                            AV_COPY128(top_border+32, src_cb+7*uvlinesize);
                            AV_COPY128(top_border+48, src_cr+7*uvlinesize);
                        } else {
                            AV_COPY64(top_border+16, src_cb+7*uvlinesize);
                            AV_COPY64(top_border+24, src_cr+7*uvlinesize);
                        }
                    }
                }
            }
        }else if(MB_MBAFF){
            top_idx = 0;
        }else
            return;
    }

    top_border = h->top_borders[top_idx][s->mb_x];
    // There are two lines saved, the line above the the top macroblock of a pair,
    // and the line above the bottom macroblock
    AV_COPY128(top_border, src_y + 16*linesize);
    if (pixel_shift)
        AV_COPY128(top_border+16, src_y+16*linesize+16);

    if(simple || !CONFIG_GRAY || !(s->flags&CODEC_FLAG_GRAY)){
        if(chroma444){
            if (pixel_shift){
                AV_COPY128(top_border+32, src_cb + 16*linesize);
                AV_COPY128(top_border+48, src_cb + 16*linesize+16);
                AV_COPY128(top_border+64, src_cr + 16*linesize);
                AV_COPY128(top_border+80, src_cr + 16*linesize+16);
            } else {
                AV_COPY128(top_border+16, src_cb + 16*linesize);
                AV_COPY128(top_border+32, src_cr + 16*linesize);
            }
        } else if(chroma422) {
            if (pixel_shift) {
                AV_COPY128(top_border+32, src_cb+16*uvlinesize);
                AV_COPY128(top_border+48, src_cr+16*uvlinesize);
            } else {
                AV_COPY64(top_border+16, src_cb+16*uvlinesize);
                AV_COPY64(top_border+24, src_cr+16*uvlinesize);
            }
        } else {
            if (pixel_shift) {
                AV_COPY128(top_border+32, src_cb+8*uvlinesize);
                AV_COPY128(top_border+48, src_cr+8*uvlinesize);
            } else {
                AV_COPY64(top_border+16, src_cb+8*uvlinesize);
                AV_COPY64(top_border+24, src_cr+8*uvlinesize);
            }
        }
    }
}

static av_always_inline void xchg_mb_border(H264Context *h, uint8_t *src_y,
                                  uint8_t *src_cb, uint8_t *src_cr,
                                  int linesize, int uvlinesize,
                                  int xchg, int chroma444,
                                  int simple, int pixel_shift){
    MpegEncContext * const s = &h->s;
    int deblock_topleft;
    int deblock_top;
    int top_idx = 1;
    uint8_t *top_border_m1;
    uint8_t *top_border;

    if(!simple && FRAME_MBAFF){
        if(s->mb_y&1){
            if(!MB_MBAFF)
                return;
        }else{
            top_idx = MB_MBAFF ? 0 : 1;
        }
    }

    if(h->deblocking_filter == 2) {
        deblock_topleft = h->slice_table[h->mb_xy - 1 - s->mb_stride] == h->slice_num;
        deblock_top     = h->top_type;
    } else {
        deblock_topleft = (s->mb_x > 0);
        deblock_top     = (s->mb_y > !!MB_FIELD);
    }

    src_y  -=   linesize + 1 + pixel_shift;
    src_cb -= uvlinesize + 1 + pixel_shift;
    src_cr -= uvlinesize + 1 + pixel_shift;

    top_border_m1 = h->top_borders[top_idx][s->mb_x-1];
    top_border    = h->top_borders[top_idx][s->mb_x];

#define XCHG(a,b,xchg)\
    if (pixel_shift) {\
        if (xchg) {\
            AV_SWAP64(b+0,a+0);\
            AV_SWAP64(b+8,a+8);\
        } else {\
            AV_COPY128(b,a); \
        }\
    } else \
if (xchg) AV_SWAP64(b,a);\
else      AV_COPY64(b,a);

    if(deblock_top){
        if(deblock_topleft){
            XCHG(top_border_m1 + (8 << pixel_shift), src_y - (7 << pixel_shift), 1);
        }
        XCHG(top_border + (0 << pixel_shift), src_y + (1 << pixel_shift), xchg);
        XCHG(top_border + (8 << pixel_shift), src_y + (9 << pixel_shift), 1);
        if(s->mb_x+1 < s->mb_width){
            XCHG(h->top_borders[top_idx][s->mb_x+1], src_y + (17 << pixel_shift), 1);
        }
    }
    if(simple || !CONFIG_GRAY || !(s->flags&CODEC_FLAG_GRAY)){
        if(chroma444){
            if(deblock_topleft){
                XCHG(top_border_m1 + (24 << pixel_shift), src_cb - (7 << pixel_shift), 1);
                XCHG(top_border_m1 + (40 << pixel_shift), src_cr - (7 << pixel_shift), 1);
            }
            XCHG(top_border + (16 << pixel_shift), src_cb + (1 << pixel_shift), xchg);
            XCHG(top_border + (24 << pixel_shift), src_cb + (9 << pixel_shift), 1);
            XCHG(top_border + (32 << pixel_shift), src_cr + (1 << pixel_shift), xchg);
            XCHG(top_border + (40 << pixel_shift), src_cr + (9 << pixel_shift), 1);
            if(s->mb_x+1 < s->mb_width){
                XCHG(h->top_borders[top_idx][s->mb_x+1] + (16 << pixel_shift), src_cb + (17 << pixel_shift), 1);
                XCHG(h->top_borders[top_idx][s->mb_x+1] + (32 << pixel_shift), src_cr + (17 << pixel_shift), 1);
            }
        } else {
            if(deblock_top){
                if(deblock_topleft){
                    XCHG(top_border_m1 + (16 << pixel_shift), src_cb - (7 << pixel_shift), 1);
                    XCHG(top_border_m1 + (24 << pixel_shift), src_cr - (7 << pixel_shift), 1);
                }
                XCHG(top_border + (16 << pixel_shift), src_cb+1+pixel_shift, 1);
                XCHG(top_border + (24 << pixel_shift), src_cr+1+pixel_shift, 1);
            }
        }
    }
}

static av_always_inline int dctcoef_get(DCTELEM *mb, int high_bit_depth, int index) {
    if (high_bit_depth) {
        return AV_RN32A(((int32_t*)mb) + index);
    } else
        return AV_RN16A(mb + index);
}

static av_always_inline void dctcoef_set(DCTELEM *mb, int high_bit_depth, int index, int value) {
    if (high_bit_depth) {
        AV_WN32A(((int32_t*)mb) + index, value);
    } else
        AV_WN16A(mb + index, value);
}

static av_always_inline void hl_decode_mb_predict_luma(H264Context *h, int mb_type, int is_h264, int simple, int transform_bypass,
                                                       int pixel_shift, int *block_offset, int linesize, uint8_t *dest_y, int p)
{
    MpegEncContext * const s = &h->s;
    void (*idct_add)(uint8_t *dst, DCTELEM *block, int stride);
    void (*idct_dc_add)(uint8_t *dst, DCTELEM *block, int stride);
    int i;
    int qscale = p == 0 ? s->qscale : h->chroma_qp[p-1];
    block_offset += 16*p;
    if(IS_INTRA4x4(mb_type)){
        if(simple || !s->encoding){
            if(IS_8x8DCT(mb_type)){
                if(transform_bypass){
                    idct_dc_add =
                    idct_add    = s->dsp.add_pixels8;
                }else{
                    idct_dc_add = h->h264dsp.h264_idct8_dc_add;
                    idct_add    = h->h264dsp.h264_idct8_add;
                }
                for(i=0; i<16; i+=4){
                    uint8_t * const ptr= dest_y + block_offset[i];
                    const int dir= h->intra4x4_pred_mode_cache[ scan8[i] ];
                    if(transform_bypass && h->sps.profile_idc==244 && dir<=1){
                        h->hpc.pred8x8l_add[dir](ptr, h->mb + (i*16+p*256 << pixel_shift), linesize);
                    }else{
                        const int nnz = h->non_zero_count_cache[ scan8[i+p*16] ];
                        h->hpc.pred8x8l[ dir ](ptr, (h->topleft_samples_available<<i)&0x8000,
                                                    (h->topright_samples_available<<i)&0x4000, linesize);
                        if(nnz){
                            if(nnz == 1 && dctcoef_get(h->mb, pixel_shift, i*16+p*256))
                                idct_dc_add(ptr, h->mb + (i*16+p*256 << pixel_shift), linesize);
                            else
                                idct_add   (ptr, h->mb + (i*16+p*256 << pixel_shift), linesize);
                        }
                    }
                }
            }else{
                if(transform_bypass){
                    idct_dc_add =
                    idct_add    = s->dsp.add_pixels4;
                }else{
                    idct_dc_add = h->h264dsp.h264_idct_dc_add;
                    idct_add    = h->h264dsp.h264_idct_add;
                }
                for(i=0; i<16; i++){
                    uint8_t * const ptr= dest_y + block_offset[i];
                    const int dir= h->intra4x4_pred_mode_cache[ scan8[i] ];

                    if(transform_bypass && h->sps.profile_idc==244 && dir<=1){
                        h->hpc.pred4x4_add[dir](ptr, h->mb + (i*16+p*256 << pixel_shift), linesize);
                    }else{
                        uint8_t *topright;
                        int nnz, tr;
                        uint64_t tr_high;
                        if(dir == DIAG_DOWN_LEFT_PRED || dir == VERT_LEFT_PRED){
                            const int topright_avail= (h->topright_samples_available<<i)&0x8000;
                            assert(s->mb_y || linesize <= block_offset[i]);
                            if(!topright_avail){
                                if (pixel_shift) {
                                    tr_high= ((uint16_t*)ptr)[3 - linesize/2]*0x0001000100010001ULL;
                                    topright= (uint8_t*) &tr_high;
                                } else {
                                    tr= ptr[3 - linesize]*0x01010101u;
                                    topright= (uint8_t*) &tr;
                                }
                            }else
                                topright= ptr + (4 << pixel_shift) - linesize;
                        }else
                            topright= NULL;

                        h->hpc.pred4x4[ dir ](ptr, topright, linesize);
                        nnz = h->non_zero_count_cache[ scan8[i+p*16] ];
                        if(nnz){
                            if(is_h264){
                                if(nnz == 1 && dctcoef_get(h->mb, pixel_shift, i*16+p*256))
                                    idct_dc_add(ptr, h->mb + (i*16+p*256 << pixel_shift), linesize);
                                else
                                    idct_add   (ptr, h->mb + (i*16+p*256 << pixel_shift), linesize);
                            } else if (CONFIG_SVQ3_DECODER)
                                ff_svq3_add_idct_c(ptr, h->mb + i*16+p*256, linesize, qscale, 0);
                        }
                    }
                }
            }
        }
    }else{
        h->hpc.pred16x16[ h->intra16x16_pred_mode ](dest_y , linesize);
        if(is_h264){
            if(h->non_zero_count_cache[ scan8[LUMA_DC_BLOCK_INDEX+p] ]){
                if(!transform_bypass)
                    h->h264dsp.h264_luma_dc_dequant_idct(h->mb+(p*256 << pixel_shift), h->mb_luma_dc[p], h->dequant4_coeff[p][qscale][0]);
                else{
                    static const uint8_t dc_mapping[16] = { 0*16, 1*16, 4*16, 5*16, 2*16, 3*16, 6*16, 7*16,
                                                            8*16, 9*16,12*16,13*16,10*16,11*16,14*16,15*16};
                    for(i = 0; i < 16; i++)
                        dctcoef_set(h->mb+(p*256 << pixel_shift), pixel_shift, dc_mapping[i], dctcoef_get(h->mb_luma_dc[p], pixel_shift, i));
                }
            }
        } else if (CONFIG_SVQ3_DECODER)
            ff_svq3_luma_dc_dequant_idct_c(h->mb+p*256, h->mb_luma_dc[p], qscale);
    }
}

static av_always_inline void hl_decode_mb_idct_luma(H264Context *h, int mb_type, int is_h264, int simple, int transform_bypass,
                                                    int pixel_shift, int *block_offset, int linesize, uint8_t *dest_y, int p)
{
    MpegEncContext * const s = &h->s;
    void (*idct_add)(uint8_t *dst, DCTELEM *block, int stride);
    int i;
    block_offset += 16*p;
    if(!IS_INTRA4x4(mb_type)){
        if(is_h264){
            if(IS_INTRA16x16(mb_type)){
                if(transform_bypass){
                    if(h->sps.profile_idc==244 && (h->intra16x16_pred_mode==VERT_PRED8x8 || h->intra16x16_pred_mode==HOR_PRED8x8)){
                        h->hpc.pred16x16_add[h->intra16x16_pred_mode](dest_y, block_offset, h->mb + (p*256 << pixel_shift), linesize);
                    }else{
                        for(i=0; i<16; i++){
                            if(h->non_zero_count_cache[ scan8[i+p*16] ] || dctcoef_get(h->mb, pixel_shift, i*16+p*256))
                                s->dsp.add_pixels4(dest_y + block_offset[i], h->mb + (i*16+p*256 << pixel_shift), linesize);
                        }
                    }
                }else{
                    h->h264dsp.h264_idct_add16intra(dest_y, block_offset, h->mb + (p*256 << pixel_shift), linesize, h->non_zero_count_cache+p*5*8);
                }
            }else if(h->cbp&15){
                if(transform_bypass){
                    const int di = IS_8x8DCT(mb_type) ? 4 : 1;
                    idct_add= IS_8x8DCT(mb_type) ? s->dsp.add_pixels8 : s->dsp.add_pixels4;
                    for(i=0; i<16; i+=di){
                        if(h->non_zero_count_cache[ scan8[i+p*16] ]){
                            idct_add(dest_y + block_offset[i], h->mb + (i*16+p*256 << pixel_shift), linesize);
                        }
                    }
                }else{
                    if(IS_8x8DCT(mb_type)){
                        h->h264dsp.h264_idct8_add4(dest_y, block_offset, h->mb + (p*256 << pixel_shift), linesize, h->non_zero_count_cache+p*5*8);
                    }else{
                        h->h264dsp.h264_idct_add16(dest_y, block_offset, h->mb + (p*256 << pixel_shift), linesize, h->non_zero_count_cache+p*5*8);
                    }
                }
            }
        } else if (CONFIG_SVQ3_DECODER) {
            for(i=0; i<16; i++){
                if(h->non_zero_count_cache[ scan8[i+p*16] ] || h->mb[i*16+p*256]){ //FIXME benchmark weird rule, & below
                    uint8_t * const ptr= dest_y + block_offset[i];
                    ff_svq3_add_idct_c(ptr, h->mb + i*16 + p*256, linesize, s->qscale, IS_INTRA(mb_type) ? 1 : 0);
                }
            }
        }
    }
}

static av_always_inline void hl_decode_mb_internal(H264Context *h, int simple, int pixel_shift)
{
    MpegEncContext * const s = &h->s;
    const int mb_x= s->mb_x;
    const int mb_y= s->mb_y;
    const int mb_xy= h->mb_xy;
    const int mb_type = s->current_picture.f.mb_type[mb_xy];
    uint8_t  *dest_y, *dest_cb, *dest_cr;
    int linesize, uvlinesize /*dct_offset*/;
    int i, j;
    int *block_offset = &h->block_offset[0];
    const int transform_bypass = !simple && (s->qscale == 0 && h->sps.transform_bypass);
    /* is_h264 should always be true if SVQ3 is disabled. */
    const int is_h264 = !CONFIG_SVQ3_DECODER || simple || s->codec_id == CODEC_ID_H264;
    void (*idct_add)(uint8_t *dst, DCTELEM *block, int stride);
    const int block_h = 16 >> s->chroma_y_shift;
    const int chroma422 = CHROMA422;

    dest_y  = s->current_picture.f.data[0] + ((mb_x << pixel_shift) + mb_y * s->linesize  ) * 16;
    dest_cb = s->current_picture.f.data[1] + (mb_x << pixel_shift)*8 + mb_y * s->uvlinesize * block_h;
    dest_cr = s->current_picture.f.data[2] + (mb_x << pixel_shift)*8 + mb_y * s->uvlinesize * block_h;

    s->dsp.prefetch(dest_y + (s->mb_x&3)*4*s->linesize + (64 << pixel_shift), s->linesize, 4);
    s->dsp.prefetch(dest_cb + (s->mb_x&7)*s->uvlinesize + (64 << pixel_shift), dest_cr - dest_cb, 2);

    h->list_counts[mb_xy]= h->list_count;

    if (!simple && MB_FIELD) {
        linesize   = h->mb_linesize   = s->linesize * 2;
        uvlinesize = h->mb_uvlinesize = s->uvlinesize * 2;
        block_offset = &h->block_offset[48];
        if(mb_y&1){ //FIXME move out of this function?
            dest_y -= s->linesize*15;
            dest_cb-= s->uvlinesize * (block_h - 1);
            dest_cr-= s->uvlinesize * (block_h - 1);
        }
        if(FRAME_MBAFF) {
            int list;
            for(list=0; list<h->list_count; list++){
                if(!USES_LIST(mb_type, list))
                    continue;
                if(IS_16X16(mb_type)){
                    int8_t *ref = &h->ref_cache[list][scan8[0]];
                    fill_rectangle(ref, 4, 4, 8, (16+*ref)^(s->mb_y&1), 1);
                }else{
                    for(i=0; i<16; i+=4){
                        int ref = h->ref_cache[list][scan8[i]];
                        if(ref >= 0)
                            fill_rectangle(&h->ref_cache[list][scan8[i]], 2, 2, 8, (16+ref)^(s->mb_y&1), 1);
                    }
                }
            }
        }
    } else {
        linesize   = h->mb_linesize   = s->linesize;
        uvlinesize = h->mb_uvlinesize = s->uvlinesize;
//        dct_offset = s->linesize * 16;
    }

    if (!simple && IS_INTRA_PCM(mb_type)) {
        const int bit_depth = h->sps.bit_depth_luma;
        if (pixel_shift) {
            int j;
            GetBitContext gb;
            init_get_bits(&gb, (uint8_t*)h->mb, 384*bit_depth);

            for (i = 0; i < 16; i++) {
                uint16_t *tmp_y  = (uint16_t*)(dest_y  + i*linesize);
                for (j = 0; j < 16; j++)
                    tmp_y[j] = get_bits(&gb, bit_depth);
            }
            if(simple || !CONFIG_GRAY || !(s->flags&CODEC_FLAG_GRAY)){
                if (!h->sps.chroma_format_idc) {
                    for (i = 0; i < block_h; i++) {
                        uint16_t *tmp_cb = (uint16_t*)(dest_cb + i*uvlinesize);
                        uint16_t *tmp_cr = (uint16_t*)(dest_cr + i*uvlinesize);
                        for (j = 0; j < 8; j++) {
                            tmp_cb[j] = tmp_cr[j] = 1 << (bit_depth - 1);
                        }
                    }
                } else {
                    for (i = 0; i < block_h; i++) {
                        uint16_t *tmp_cb = (uint16_t*)(dest_cb + i*uvlinesize);
                        for (j = 0; j < 8; j++)
                            tmp_cb[j] = get_bits(&gb, bit_depth);
                    }
                    for (i = 0; i < block_h; i++) {
                        uint16_t *tmp_cr = (uint16_t*)(dest_cr + i*uvlinesize);
                        for (j = 0; j < 8; j++)
                            tmp_cr[j] = get_bits(&gb, bit_depth);
                    }
                }
            }
        } else {
            for (i=0; i<16; i++) {
                memcpy(dest_y + i*  linesize, h->mb       + i*8, 16);
            }
            if(simple || !CONFIG_GRAY || !(s->flags&CODEC_FLAG_GRAY)){
                if (!h->sps.chroma_format_idc) {
                    for (i=0; i<8; i++) {
                        memset(dest_cb + i*uvlinesize, 1 << (bit_depth - 1), 8);
                        memset(dest_cr + i*uvlinesize, 1 << (bit_depth - 1), 8);
                    }
                } else {
                    for (i=0; i<block_h; i++) {
                        memcpy(dest_cb + i*uvlinesize, h->mb + 128 + i*4,  8);
                        memcpy(dest_cr + i*uvlinesize, h->mb + 160 + i*4,  8);
                    }
                }
            }
        }
    } else {
        if(IS_INTRA(mb_type)){
            if(h->deblocking_filter)
                xchg_mb_border(h, dest_y, dest_cb, dest_cr, linesize, uvlinesize, 1, 0, simple, pixel_shift);

            if(simple || !CONFIG_GRAY || !(s->flags&CODEC_FLAG_GRAY)){
                h->hpc.pred8x8[ h->chroma_pred_mode ](dest_cb, uvlinesize);
                h->hpc.pred8x8[ h->chroma_pred_mode ](dest_cr, uvlinesize);
            }

            hl_decode_mb_predict_luma(h, mb_type, is_h264, simple, transform_bypass, pixel_shift, block_offset, linesize, dest_y, 0);

            if(h->deblocking_filter)
                xchg_mb_border(h, dest_y, dest_cb, dest_cr, linesize, uvlinesize, 0, 0, simple, pixel_shift);
        }else if(is_h264){
            if (chroma422) {
                hl_motion_422(h, dest_y, dest_cb, dest_cr,
                              s->me.qpel_put, s->dsp.put_h264_chroma_pixels_tab,
                              s->me.qpel_avg, s->dsp.avg_h264_chroma_pixels_tab,
                              h->h264dsp.weight_h264_pixels_tab,
                              h->h264dsp.biweight_h264_pixels_tab,
                              pixel_shift);
            } else {
                hl_motion_420(h, dest_y, dest_cb, dest_cr,
                              s->me.qpel_put, s->dsp.put_h264_chroma_pixels_tab,
                              s->me.qpel_avg, s->dsp.avg_h264_chroma_pixels_tab,
                              h->h264dsp.weight_h264_pixels_tab,
                              h->h264dsp.biweight_h264_pixels_tab,
                              pixel_shift);
            }
        }

        hl_decode_mb_idct_luma(h, mb_type, is_h264, simple, transform_bypass, pixel_shift, block_offset, linesize, dest_y, 0);

        if((simple || !CONFIG_GRAY || !(s->flags&CODEC_FLAG_GRAY)) && (h->cbp&0x30)){
            uint8_t *dest[2] = {dest_cb, dest_cr};
            if(transform_bypass){
                if(IS_INTRA(mb_type) && h->sps.profile_idc==244 && (h->chroma_pred_mode==VERT_PRED8x8 || h->chroma_pred_mode==HOR_PRED8x8)){
                    h->hpc.pred8x8_add[h->chroma_pred_mode](dest[0], block_offset + 16, h->mb + (16*16*1 << pixel_shift), uvlinesize);
                    h->hpc.pred8x8_add[h->chroma_pred_mode](dest[1], block_offset + 32, h->mb + (16*16*2 << pixel_shift), uvlinesize);
                }else{
                    idct_add = s->dsp.add_pixels4;
                    for(j=1; j<3; j++){
                        for(i=j*16; i<j*16+4; i++){
                            if(h->non_zero_count_cache[ scan8[i] ] || dctcoef_get(h->mb, pixel_shift, i*16))
                                idct_add   (dest[j-1] + block_offset[i], h->mb + (i*16 << pixel_shift), uvlinesize);
                        }
                        if (chroma422) {
                            for(i=j*16+4; i<j*16+8; i++){
                                if(h->non_zero_count_cache[ scan8[i+4] ] || dctcoef_get(h->mb, pixel_shift, i*16))
                                    idct_add   (dest[j-1] + block_offset[i+4], h->mb + (i*16 << pixel_shift), uvlinesize);
                            }
                        }
                    }
                }
            }else{
                if(is_h264){
                    int qp[2];
                    if (chroma422) {
                        qp[0] = h->chroma_qp[0] + 3;
                        qp[1] = h->chroma_qp[1] + 3;
                    } else {
                        qp[0] = h->chroma_qp[0];
                        qp[1] = h->chroma_qp[1];
                    }
                    if(h->non_zero_count_cache[ scan8[CHROMA_DC_BLOCK_INDEX+0] ])
                        h->h264dsp.h264_chroma_dc_dequant_idct(h->mb + (16*16*1 << pixel_shift), h->dequant4_coeff[IS_INTRA(mb_type) ? 1:4][qp[0]][0]);
                    if(h->non_zero_count_cache[ scan8[CHROMA_DC_BLOCK_INDEX+1] ])
                        h->h264dsp.h264_chroma_dc_dequant_idct(h->mb + (16*16*2 << pixel_shift), h->dequant4_coeff[IS_INTRA(mb_type) ? 2:5][qp[1]][0]);
                    h->h264dsp.h264_idct_add8(dest, block_offset,
                                              h->mb, uvlinesize,
                                              h->non_zero_count_cache);
                } else if (CONFIG_SVQ3_DECODER) {
                    h->h264dsp.h264_chroma_dc_dequant_idct(h->mb + 16*16*1, h->dequant4_coeff[IS_INTRA(mb_type) ? 1:4][h->chroma_qp[0]][0]);
                    h->h264dsp.h264_chroma_dc_dequant_idct(h->mb + 16*16*2, h->dequant4_coeff[IS_INTRA(mb_type) ? 2:5][h->chroma_qp[1]][0]);
                    for(j=1; j<3; j++){
                        for(i=j*16; i<j*16+4; i++){
                            if(h->non_zero_count_cache[ scan8[i] ] || h->mb[i*16]){
                                uint8_t * const ptr= dest[j-1] + block_offset[i];
                                ff_svq3_add_idct_c(ptr, h->mb + i*16, uvlinesize, ff_h264_chroma_qp[0][s->qscale + 12] - 12, 2);
                            }
                        }
                    }
                }
            }
        }
    }
    if(h->cbp || IS_INTRA(mb_type))
    {
        s->dsp.clear_blocks(h->mb);
        s->dsp.clear_blocks(h->mb+(24*16<<pixel_shift));
    }
}

static av_always_inline void hl_decode_mb_444_internal(H264Context *h, int simple, int pixel_shift){
    MpegEncContext * const s = &h->s;
    const int mb_x= s->mb_x;
    const int mb_y= s->mb_y;
    const int mb_xy= h->mb_xy;
    const int mb_type = s->current_picture.f.mb_type[mb_xy];
    uint8_t  *dest[3];
    int linesize;
    int i, j, p;
    int *block_offset = &h->block_offset[0];
    const int transform_bypass = !simple && (s->qscale == 0 && h->sps.transform_bypass);
    const int plane_count = (simple || !CONFIG_GRAY || !(s->flags&CODEC_FLAG_GRAY)) ? 3 : 1;

    for (p = 0; p < plane_count; p++)
    {
        dest[p] = s->current_picture.f.data[p] + ((mb_x << pixel_shift) + mb_y * s->linesize) * 16;
        s->dsp.prefetch(dest[p] + (s->mb_x&3)*4*s->linesize + (64 << pixel_shift), s->linesize, 4);
    }

    h->list_counts[mb_xy]= h->list_count;

    if (!simple && MB_FIELD) {
        linesize   = h->mb_linesize = h->mb_uvlinesize = s->linesize * 2;
        block_offset = &h->block_offset[48];
        if(mb_y&1) //FIXME move out of this function?
            for (p = 0; p < 3; p++)
                dest[p] -= s->linesize*15;
        if(FRAME_MBAFF) {
            int list;
            for(list=0; list<h->list_count; list++){
                if(!USES_LIST(mb_type, list))
                    continue;
                if(IS_16X16(mb_type)){
                    int8_t *ref = &h->ref_cache[list][scan8[0]];
                    fill_rectangle(ref, 4, 4, 8, (16+*ref)^(s->mb_y&1), 1);
                }else{
                    for(i=0; i<16; i+=4){
                        int ref = h->ref_cache[list][scan8[i]];
                        if(ref >= 0)
                            fill_rectangle(&h->ref_cache[list][scan8[i]], 2, 2, 8, (16+ref)^(s->mb_y&1), 1);
                    }
                }
            }
        }
    } else {
        linesize   = h->mb_linesize = h->mb_uvlinesize = s->linesize;
    }

    if (!simple && IS_INTRA_PCM(mb_type)) {
        if (pixel_shift) {
            const int bit_depth = h->sps.bit_depth_luma;
            GetBitContext gb;
            init_get_bits(&gb, (uint8_t*)h->mb, 768*bit_depth);

            for (p = 0; p < plane_count; p++) {
                for (i = 0; i < 16; i++) {
                    uint16_t *tmp = (uint16_t*)(dest[p] + i*linesize);
                    for (j = 0; j < 16; j++)
                        tmp[j] = get_bits(&gb, bit_depth);
                }
            }
        } else {
            for (p = 0; p < plane_count; p++) {
                for (i = 0; i < 16; i++) {
                    memcpy(dest[p] + i*linesize, h->mb + p*128 + i*8, 16);
                }
            }
        }
    } else {
        if(IS_INTRA(mb_type)){
            if(h->deblocking_filter)
                xchg_mb_border(h, dest[0], dest[1], dest[2], linesize, linesize, 1, 1, simple, pixel_shift);

            for (p = 0; p < plane_count; p++)
                hl_decode_mb_predict_luma(h, mb_type, 1, simple, transform_bypass, pixel_shift, block_offset, linesize, dest[p], p);

            if(h->deblocking_filter)
                xchg_mb_border(h, dest[0], dest[1], dest[2], linesize, linesize, 0, 1, simple, pixel_shift);
        }else{
            hl_motion(h, dest[0], dest[1], dest[2],
                      s->me.qpel_put, s->dsp.put_h264_chroma_pixels_tab,
                      s->me.qpel_avg, s->dsp.avg_h264_chroma_pixels_tab,
                      h->h264dsp.weight_h264_pixels_tab,
                      h->h264dsp.biweight_h264_pixels_tab, pixel_shift, 3);
        }

        for (p = 0; p < plane_count; p++)
            hl_decode_mb_idct_luma(h, mb_type, 1, simple, transform_bypass, pixel_shift, block_offset, linesize, dest[p], p);
    }
    if(h->cbp || IS_INTRA(mb_type))
    {
        s->dsp.clear_blocks(h->mb);
        s->dsp.clear_blocks(h->mb+(24*16<<pixel_shift));
    }
}

/**
 * Process a macroblock; this case avoids checks for expensive uncommon cases.
 */
#define hl_decode_mb_simple(sh, bits) \
static void hl_decode_mb_simple_ ## bits(H264Context *h){ \
    hl_decode_mb_internal(h, 1, sh); \
}
hl_decode_mb_simple(0, 8)
hl_decode_mb_simple(1, 16)

/**
 * Process a macroblock; this handles edge cases, such as interlacing.
 */
static void av_noinline hl_decode_mb_complex(H264Context *h){
    hl_decode_mb_internal(h, 0, h->pixel_shift);
}

static void av_noinline hl_decode_mb_444_complex(H264Context *h){
    hl_decode_mb_444_internal(h, 0, h->pixel_shift);
}

static void av_noinline hl_decode_mb_444_simple(H264Context *h){
    hl_decode_mb_444_internal(h, 1, 0);
}

void ff_h264_hl_decode_mb(H264Context *h){
    MpegEncContext * const s = &h->s;
    const int mb_xy= h->mb_xy;
    const int mb_type = s->current_picture.f.mb_type[mb_xy];
    int is_complex = CONFIG_SMALL || h->is_complex || IS_INTRA_PCM(mb_type) || s->qscale == 0;

    if (CHROMA444) {
        if(is_complex || h->pixel_shift)
            hl_decode_mb_444_complex(h);
        else
            hl_decode_mb_444_simple(h);
    } else if (is_complex) {
        hl_decode_mb_complex(h);
    } else if (h->pixel_shift) {
        hl_decode_mb_simple_16(h);
    } else
        hl_decode_mb_simple_8(h);
}

static int pred_weight_table(H264Context *h){
    MpegEncContext * const s = &h->s;
    int list, i;
    int luma_def, chroma_def;

    h->use_weight= 0;
    h->use_weight_chroma= 0;
    h->luma_log2_weight_denom= get_ue_golomb(&s->gb);
    if(h->sps.chroma_format_idc)
        h->chroma_log2_weight_denom= get_ue_golomb(&s->gb);
    luma_def = 1<<h->luma_log2_weight_denom;
    chroma_def = 1<<h->chroma_log2_weight_denom;

    for(list=0; list<2; list++){
        h->luma_weight_flag[list]   = 0;
        h->chroma_weight_flag[list] = 0;
        for(i=0; i<h->ref_count[list]; i++){
            int luma_weight_flag, chroma_weight_flag;

            luma_weight_flag= get_bits1(&s->gb);
            if(luma_weight_flag){
                h->luma_weight[i][list][0]= get_se_golomb(&s->gb);
                h->luma_weight[i][list][1]= get_se_golomb(&s->gb);
                if(   h->luma_weight[i][list][0] != luma_def
                   || h->luma_weight[i][list][1] != 0) {
                    h->use_weight= 1;
                    h->luma_weight_flag[list]= 1;
                }
            }else{
                h->luma_weight[i][list][0]= luma_def;
                h->luma_weight[i][list][1]= 0;
            }

            if(h->sps.chroma_format_idc){
                chroma_weight_flag= get_bits1(&s->gb);
                if(chroma_weight_flag){
                    int j;
                    for(j=0; j<2; j++){
                        h->chroma_weight[i][list][j][0]= get_se_golomb(&s->gb);
                        h->chroma_weight[i][list][j][1]= get_se_golomb(&s->gb);
                        if(   h->chroma_weight[i][list][j][0] != chroma_def
                           || h->chroma_weight[i][list][j][1] != 0) {
                            h->use_weight_chroma= 1;
                            h->chroma_weight_flag[list]= 1;
                        }
                    }
                }else{
                    int j;
                    for(j=0; j<2; j++){
                        h->chroma_weight[i][list][j][0]= chroma_def;
                        h->chroma_weight[i][list][j][1]= 0;
                    }
                }
            }
        }
        if(h->slice_type_nos != AV_PICTURE_TYPE_B) break;
    }
    h->use_weight= h->use_weight || h->use_weight_chroma;
    return 0;
}

/**
 * Initialize implicit_weight table.
 * @param field  0/1 initialize the weight for interlaced MBAFF
 *                -1 initializes the rest
 */
static void implicit_weight_table(H264Context *h, int field){
    MpegEncContext * const s = &h->s;
    int ref0, ref1, i, cur_poc, ref_start, ref_count0, ref_count1;

    for (i = 0; i < 2; i++) {
        h->luma_weight_flag[i]   = 0;
        h->chroma_weight_flag[i] = 0;
    }

    if(field < 0){
        if (s->picture_structure == PICT_FRAME) {
            cur_poc = s->current_picture_ptr->poc;
        } else {
            cur_poc = s->current_picture_ptr->field_poc[s->picture_structure - 1];
        }
    if(   h->ref_count[0] == 1 && h->ref_count[1] == 1 && !FRAME_MBAFF
       && h->ref_list[0][0].poc + h->ref_list[1][0].poc == 2*cur_poc){
        h->use_weight= 0;
        h->use_weight_chroma= 0;
        return;
    }
        ref_start= 0;
        ref_count0= h->ref_count[0];
        ref_count1= h->ref_count[1];
    }else{
        cur_poc = s->current_picture_ptr->field_poc[field];
        ref_start= 16;
        ref_count0= 16+2*h->ref_count[0];
        ref_count1= 16+2*h->ref_count[1];
    }

    h->use_weight= 2;
    h->use_weight_chroma= 2;
    h->luma_log2_weight_denom= 5;
    h->chroma_log2_weight_denom= 5;

    for(ref0=ref_start; ref0 < ref_count0; ref0++){
        int poc0 = h->ref_list[0][ref0].poc;
        for(ref1=ref_start; ref1 < ref_count1; ref1++){
            int w = 32;
            if (!h->ref_list[0][ref0].long_ref && !h->ref_list[1][ref1].long_ref) {
                int poc1 = h->ref_list[1][ref1].poc;
                int td = av_clip(poc1 - poc0, -128, 127);
                if(td){
                    int tb = av_clip(cur_poc - poc0, -128, 127);
                    int tx = (16384 + (FFABS(td) >> 1)) / td;
                    int dist_scale_factor = (tb*tx + 32) >> 8;
                    if(dist_scale_factor >= -64 && dist_scale_factor <= 128)
                        w = 64 - dist_scale_factor;
                }
            }
            if(field<0){
                h->implicit_weight[ref0][ref1][0]=
                h->implicit_weight[ref0][ref1][1]= w;
            }else{
                h->implicit_weight[ref0][ref1][field]=w;
            }
        }
    }
}

/**
 * instantaneous decoder refresh.
 */
static void idr(H264Context *h){
    int i;
    ff_h264_remove_all_refs(h);
    h->prev_frame_num= 0;
    h->prev_frame_num_offset= 0;
    h->prev_poc_msb= 1<<16;
    h->prev_poc_lsb= 0;
    for (i = 0; i < MAX_DELAYED_PIC_COUNT; i++)
        h->last_pocs[i] = INT_MIN;
}

/* forget old pics after a seek */
static void flush_dpb(AVCodecContext *avctx){
    H264Context *h= avctx->priv_data;
    int i;
    for(i=0; i<=MAX_DELAYED_PIC_COUNT; i++) {
        if(h->delayed_pic[i])
            h->delayed_pic[i]->f.reference = 0;
        h->delayed_pic[i]= NULL;
    }
    h->outputed_poc=h->next_outputed_poc= INT_MIN;
    h->prev_interlaced_frame = 1;
    idr(h);
    h->prev_frame_num= -1;
    if(h->s.current_picture_ptr)
        h->s.current_picture_ptr->f.reference = 0;
    h->s.first_field= 0;
    ff_h264_reset_sei(h);
    ff_mpeg_flush(avctx);
    h->recovery_frame= -1;
    h->sync= 0;
}

static int init_poc(H264Context *h){
    MpegEncContext * const s = &h->s;
    const int max_frame_num= 1<<h->sps.log2_max_frame_num;
    int field_poc[2];
    Picture *cur = s->current_picture_ptr;

    h->frame_num_offset= h->prev_frame_num_offset;
    if(h->frame_num < h->prev_frame_num)
        h->frame_num_offset += max_frame_num;

    if(h->sps.poc_type==0){
        const int max_poc_lsb= 1<<h->sps.log2_max_poc_lsb;

        if     (h->poc_lsb < h->prev_poc_lsb && h->prev_poc_lsb - h->poc_lsb >= max_poc_lsb/2)
            h->poc_msb = h->prev_poc_msb + max_poc_lsb;
        else if(h->poc_lsb > h->prev_poc_lsb && h->prev_poc_lsb - h->poc_lsb < -max_poc_lsb/2)
            h->poc_msb = h->prev_poc_msb - max_poc_lsb;
        else
            h->poc_msb = h->prev_poc_msb;
//printf("poc: %d %d\n", h->poc_msb, h->poc_lsb);
        field_poc[0] =
        field_poc[1] = h->poc_msb + h->poc_lsb;
        if(s->picture_structure == PICT_FRAME)
            field_poc[1] += h->delta_poc_bottom;
    }else if(h->sps.poc_type==1){
        int abs_frame_num, expected_delta_per_poc_cycle, expectedpoc;
        int i;

        if(h->sps.poc_cycle_length != 0)
            abs_frame_num = h->frame_num_offset + h->frame_num;
        else
            abs_frame_num = 0;

        if(h->nal_ref_idc==0 && abs_frame_num > 0)
            abs_frame_num--;

        expected_delta_per_poc_cycle = 0;
        for(i=0; i < h->sps.poc_cycle_length; i++)
            expected_delta_per_poc_cycle += h->sps.offset_for_ref_frame[ i ]; //FIXME integrate during sps parse

        if(abs_frame_num > 0){
            int poc_cycle_cnt          = (abs_frame_num - 1) / h->sps.poc_cycle_length;
            int frame_num_in_poc_cycle = (abs_frame_num - 1) % h->sps.poc_cycle_length;

            expectedpoc = poc_cycle_cnt * expected_delta_per_poc_cycle;
            for(i = 0; i <= frame_num_in_poc_cycle; i++)
                expectedpoc = expectedpoc + h->sps.offset_for_ref_frame[ i ];
        } else
            expectedpoc = 0;

        if(h->nal_ref_idc == 0)
            expectedpoc = expectedpoc + h->sps.offset_for_non_ref_pic;

        field_poc[0] = expectedpoc + h->delta_poc[0];
        field_poc[1] = field_poc[0] + h->sps.offset_for_top_to_bottom_field;

        if(s->picture_structure == PICT_FRAME)
            field_poc[1] += h->delta_poc[1];
    }else{
        int poc= 2*(h->frame_num_offset + h->frame_num);

        if(!h->nal_ref_idc)
            poc--;

        field_poc[0]= poc;
        field_poc[1]= poc;
    }

    if(s->picture_structure != PICT_BOTTOM_FIELD)
        s->current_picture_ptr->field_poc[0]= field_poc[0];
    if(s->picture_structure != PICT_TOP_FIELD)
        s->current_picture_ptr->field_poc[1]= field_poc[1];
    cur->poc= FFMIN(cur->field_poc[0], cur->field_poc[1]);

    return 0;
}


/**
 * initialize scan tables
 */
static void init_scan_tables(H264Context *h){
    int i;
    for(i=0; i<16; i++){
#define T(x) (x>>2) | ((x<<2) & 0xF)
        h->zigzag_scan[i] = T(zigzag_scan[i]);
        h-> field_scan[i] = T( field_scan[i]);
#undef T
    }
    for(i=0; i<64; i++){
#define T(x) (x>>3) | ((x&7)<<3)
        h->zigzag_scan8x8[i]       = T(ff_zigzag_direct[i]);
        h->zigzag_scan8x8_cavlc[i] = T(zigzag_scan8x8_cavlc[i]);
        h->field_scan8x8[i]        = T(field_scan8x8[i]);
        h->field_scan8x8_cavlc[i]  = T(field_scan8x8_cavlc[i]);
#undef T
    }
    if(h->sps.transform_bypass){ //FIXME same ugly
        h->zigzag_scan_q0          = zigzag_scan;
        h->zigzag_scan8x8_q0       = ff_zigzag_direct;
        h->zigzag_scan8x8_cavlc_q0 = zigzag_scan8x8_cavlc;
        h->field_scan_q0           = field_scan;
        h->field_scan8x8_q0        = field_scan8x8;
        h->field_scan8x8_cavlc_q0  = field_scan8x8_cavlc;
    }else{
        h->zigzag_scan_q0          = h->zigzag_scan;
        h->zigzag_scan8x8_q0       = h->zigzag_scan8x8;
        h->zigzag_scan8x8_cavlc_q0 = h->zigzag_scan8x8_cavlc;
        h->field_scan_q0           = h->field_scan;
        h->field_scan8x8_q0        = h->field_scan8x8;
        h->field_scan8x8_cavlc_q0  = h->field_scan8x8_cavlc;
    }
}

static int field_end(H264Context *h, int in_setup){
    MpegEncContext * const s = &h->s;
    AVCodecContext * const avctx= s->avctx;
    int err = 0;
    s->mb_y= 0;

    if (!in_setup && !s->dropable)
        ff_thread_report_progress((AVFrame*)s->current_picture_ptr, (16*s->mb_height >> FIELD_PICTURE) - 1,
                                 s->picture_structure==PICT_BOTTOM_FIELD);

    if (CONFIG_H264_VDPAU_DECODER && s->avctx->codec->capabilities&CODEC_CAP_HWACCEL_VDPAU)
        ff_vdpau_h264_set_reference_frames(s);

    if(in_setup || !(avctx->active_thread_type&FF_THREAD_FRAME)){
        if(!s->dropable) {
            err = ff_h264_execute_ref_pic_marking(h, h->mmco, h->mmco_index);
            h->prev_poc_msb= h->poc_msb;
            h->prev_poc_lsb= h->poc_lsb;
        }
        h->prev_frame_num_offset= h->frame_num_offset;
        h->prev_frame_num= h->frame_num;
        h->outputed_poc = h->next_outputed_poc;
    }

    if (avctx->hwaccel) {
        if (avctx->hwaccel->end_frame(avctx) < 0)
            av_log(avctx, AV_LOG_ERROR, "hardware accelerator failed to decode picture\n");
    }

    if (CONFIG_H264_VDPAU_DECODER && s->avctx->codec->capabilities&CODEC_CAP_HWACCEL_VDPAU)
        ff_vdpau_h264_picture_complete(s);

    /*
     * FIXME: Error handling code does not seem to support interlaced
     * when slices span multiple rows
     * The ff_er_add_slice calls don't work right for bottom
     * fields; they cause massive erroneous error concealing
     * Error marking covers both fields (top and bottom).
     * This causes a mismatched s->error_count
     * and a bad error table. Further, the error count goes to
     * INT_MAX when called for bottom field, because mb_y is
     * past end by one (callers fault) and resync_mb_y != 0
     * causes problems for the first MB line, too.
     */
    if (!FIELD_PICTURE)
        ff_er_frame_end(s);

    MPV_frame_end(s);

    h->current_slice=0;

    return err;
}

/**
 * Replicate H264 "master" context to thread contexts.
 */
static void clone_slice(H264Context *dst, H264Context *src)
{
    memcpy(dst->block_offset,     src->block_offset, sizeof(dst->block_offset));
    dst->s.current_picture_ptr  = src->s.current_picture_ptr;
    dst->s.current_picture      = src->s.current_picture;
    dst->s.linesize             = src->s.linesize;
    dst->s.uvlinesize           = src->s.uvlinesize;
    dst->s.first_field          = src->s.first_field;

    dst->prev_poc_msb           = src->prev_poc_msb;
    dst->prev_poc_lsb           = src->prev_poc_lsb;
    dst->prev_frame_num_offset  = src->prev_frame_num_offset;
    dst->prev_frame_num         = src->prev_frame_num;
    dst->short_ref_count        = src->short_ref_count;

    memcpy(dst->short_ref,        src->short_ref,        sizeof(dst->short_ref));
    memcpy(dst->long_ref,         src->long_ref,         sizeof(dst->long_ref));
    memcpy(dst->default_ref_list, src->default_ref_list, sizeof(dst->default_ref_list));
    memcpy(dst->ref_list,         src->ref_list,         sizeof(dst->ref_list));

    memcpy(dst->dequant4_coeff,   src->dequant4_coeff,   sizeof(src->dequant4_coeff));
    memcpy(dst->dequant8_coeff,   src->dequant8_coeff,   sizeof(src->dequant8_coeff));
}

/**
 * Compute profile from profile_idc and constraint_set?_flags.
 *
 * @param sps SPS
 *
 * @return profile as defined by FF_PROFILE_H264_*
 */
int ff_h264_get_profile(SPS *sps)
{
    int profile = sps->profile_idc;

    switch(sps->profile_idc) {
    case FF_PROFILE_H264_BASELINE:
        // constraint_set1_flag set to 1
        profile |= (sps->constraint_set_flags & 1<<1) ? FF_PROFILE_H264_CONSTRAINED : 0;
        break;
    case FF_PROFILE_H264_HIGH_10:
    case FF_PROFILE_H264_HIGH_422:
    case FF_PROFILE_H264_HIGH_444_PREDICTIVE:
        // constraint_set3_flag set to 1
        profile |= (sps->constraint_set_flags & 1<<3) ? FF_PROFILE_H264_INTRA : 0;
        break;
    }

    return profile;
}

/**
 * Decode a slice header.
 * This will also call MPV_common_init() and frame_start() as needed.
 *
 * @param h h264context
 * @param h0 h264 master context (differs from 'h' when doing sliced based parallel decoding)
 *
 * @return 0 if okay, <0 if an error occurred, 1 if decoding must not be multithreaded
 */
static int decode_slice_header(H264Context *h, H264Context *h0){
    MpegEncContext * const s = &h->s;
    MpegEncContext * const s0 = &h0->s;
    unsigned int first_mb_in_slice;
    unsigned int pps_id;
    int num_ref_idx_active_override_flag;
    unsigned int slice_type, tmp, i, j;
    int default_ref_list_done = 0;
    int last_pic_structure;

    s->dropable= h->nal_ref_idc == 0;

    /* FIXME: 2tap qpel isn't implemented for high bit depth. */
    if((s->avctx->flags2 & CODEC_FLAG2_FAST) && !h->nal_ref_idc && !h->pixel_shift){
        s->me.qpel_put= s->dsp.put_2tap_qpel_pixels_tab;
        s->me.qpel_avg= s->dsp.avg_2tap_qpel_pixels_tab;
    }else{
        s->me.qpel_put= s->dsp.put_h264_qpel_pixels_tab;
        s->me.qpel_avg= s->dsp.avg_h264_qpel_pixels_tab;
    }

    first_mb_in_slice= get_ue_golomb_long(&s->gb);

    if(first_mb_in_slice == 0){ //FIXME better field boundary detection
        if(h0->current_slice && FIELD_PICTURE){
            field_end(h, 1);
        }

        h0->current_slice = 0;
        if (!s0->first_field)
            s->current_picture_ptr= NULL;
    }

    slice_type= get_ue_golomb_31(&s->gb);
    if(slice_type > 9){
        av_log(h->s.avctx, AV_LOG_ERROR, "slice type too large (%d) at %d %d\n", h->slice_type, s->mb_x, s->mb_y);
        return -1;
    }
    if(slice_type > 4){
        slice_type -= 5;
        h->slice_type_fixed=1;
    }else
        h->slice_type_fixed=0;

    slice_type= golomb_to_pict_type[ slice_type ];
    if (slice_type == AV_PICTURE_TYPE_I
        || (h0->current_slice != 0 && slice_type == h0->last_slice_type) ) {
        default_ref_list_done = 1;
    }
    h->slice_type= slice_type;
    h->slice_type_nos= slice_type & 3;

    s->pict_type= h->slice_type; // to make a few old functions happy, it's wrong though

    pps_id= get_ue_golomb(&s->gb);
    if(pps_id>=MAX_PPS_COUNT){
        av_log(h->s.avctx, AV_LOG_ERROR, "pps_id out of range\n");
        return -1;
    }
    if(!h0->pps_buffers[pps_id]) {
        av_log(h->s.avctx, AV_LOG_ERROR, "non-existing PPS %u referenced\n", pps_id);
        return -1;
    }
    h->pps= *h0->pps_buffers[pps_id];

    if(!h0->sps_buffers[h->pps.sps_id]) {
        av_log(h->s.avctx, AV_LOG_ERROR, "non-existing SPS %u referenced\n", h->pps.sps_id);
        return -1;
    }
    h->sps = *h0->sps_buffers[h->pps.sps_id];

    s->avctx->profile = ff_h264_get_profile(&h->sps);
    s->avctx->level   = h->sps.level_idc;
    s->avctx->refs    = h->sps.ref_frame_count;

    if(h == h0 && h->dequant_coeff_pps != pps_id){
        h->dequant_coeff_pps = pps_id;
        init_dequant_tables(h);
    }

    s->mb_width= h->sps.mb_width;
    s->mb_height= h->sps.mb_height * (2 - h->sps.frame_mbs_only_flag);

    h->b_stride=  s->mb_width*4;

    s->chroma_y_shift = h->sps.chroma_format_idc <= 1; // 400 uses yuv420p

    s->width = 16*s->mb_width;
    s->height= 16*s->mb_height;

    if (s->context_initialized
        && (   s->width != s->avctx->coded_width || s->height != s->avctx->coded_height
            || s->avctx->bits_per_raw_sample != h->sps.bit_depth_luma
            || h->cur_chroma_format_idc != h->sps.chroma_format_idc
            || av_cmp_q(h->sps.sar, s->avctx->sample_aspect_ratio))) {
        if(h != h0) {
            av_log_missing_feature(s->avctx, "Width/height/bit depth/chroma idc changing with threads is", 0);
            return -1;   // width / height changed during parallelized decoding
        }
        free_tables(h, 0);
        flush_dpb(s->avctx);
        MPV_common_end(s);
        h->list_count = 0;
    }
    if (!s->context_initialized) {
        if (h != h0) {
            av_log(h->s.avctx, AV_LOG_ERROR, "Cannot (re-)initialize context during parallel decoding.\n");
            return -1;
        }
        avcodec_set_dimensions(s->avctx, s->width, s->height);
        s->avctx->width  -= (2>>CHROMA444)*FFMIN(h->sps.crop_right, (8<<CHROMA444)-1);
        s->avctx->height -= (1<<s->chroma_y_shift)*FFMIN(h->sps.crop_bottom, (16>>s->chroma_y_shift)-1) * (2 - h->sps.frame_mbs_only_flag);
        s->avctx->sample_aspect_ratio= h->sps.sar;
        av_assert0(s->avctx->sample_aspect_ratio.den);

        if (s->avctx->bits_per_raw_sample != h->sps.bit_depth_luma ||
            h->cur_chroma_format_idc != h->sps.chroma_format_idc) {
            if (h->sps.bit_depth_luma >= 8 && h->sps.bit_depth_luma <= 10 &&
                (h->sps.bit_depth_luma != 9 || !CHROMA422)) {
                s->avctx->bits_per_raw_sample = h->sps.bit_depth_luma;
                h->cur_chroma_format_idc = h->sps.chroma_format_idc;
                h->pixel_shift = h->sps.bit_depth_luma > 8;

                ff_h264dsp_init(&h->h264dsp, h->sps.bit_depth_luma, h->sps.chroma_format_idc);
                ff_h264_pred_init(&h->hpc, s->codec_id, h->sps.bit_depth_luma, h->sps.chroma_format_idc);
                s->dsp.dct_bits = h->sps.bit_depth_luma > 8 ? 32 : 16;
                dsputil_init(&s->dsp, s->avctx);
            } else {
                av_log(s->avctx, AV_LOG_ERROR, "Unsupported bit depth: %d chroma_idc: %d\n",
                       h->sps.bit_depth_luma, h->sps.chroma_format_idc);
                return -1;
            }
        }

        if(h->sps.video_signal_type_present_flag){
            s->avctx->color_range = h->sps.full_range>0 ? AVCOL_RANGE_JPEG : AVCOL_RANGE_MPEG;
            if(h->sps.colour_description_present_flag){
                s->avctx->color_primaries = h->sps.color_primaries;
                s->avctx->color_trc       = h->sps.color_trc;
                s->avctx->colorspace      = h->sps.colorspace;
            }
        }

        if(h->sps.timing_info_present_flag){
            int64_t den= h->sps.time_scale;
            if(h->x264_build < 44U)
                den *= 2;
            av_reduce(&s->avctx->time_base.num, &s->avctx->time_base.den,
                      h->sps.num_units_in_tick, den, 1<<30);
        }

        switch (h->sps.bit_depth_luma) {
            case 9 :
                if (CHROMA444) {
                    if (s->avctx->colorspace == AVCOL_SPC_RGB) {
                        s->avctx->pix_fmt = PIX_FMT_GBRP9;
                    } else
                        s->avctx->pix_fmt = PIX_FMT_YUV444P9;
                } else if (CHROMA422)
                    s->avctx->pix_fmt = PIX_FMT_YUV422P9;
                else
                    s->avctx->pix_fmt = PIX_FMT_YUV420P9;
                break;
            case 10 :
                if (CHROMA444) {
                    if (s->avctx->colorspace == AVCOL_SPC_RGB) {
                        s->avctx->pix_fmt = PIX_FMT_GBRP10;
                    } else
                        s->avctx->pix_fmt = PIX_FMT_YUV444P10;
                } else if (CHROMA422)
                    s->avctx->pix_fmt = PIX_FMT_YUV422P10;
                else
                    s->avctx->pix_fmt = PIX_FMT_YUV420P10;
                break;
            default:
                if (CHROMA444){
                    s->avctx->pix_fmt = s->avctx->color_range == AVCOL_RANGE_JPEG ? PIX_FMT_YUVJ444P : PIX_FMT_YUV444P;
                    if (s->avctx->colorspace == AVCOL_SPC_RGB) {
                       s->avctx->pix_fmt = PIX_FMT_GBR24P;
                       av_log(h->s.avctx, AV_LOG_DEBUG, "Detected GBR colorspace.\n");
                    } else if (s->avctx->colorspace == AVCOL_SPC_YCGCO) {
                        av_log(h->s.avctx, AV_LOG_WARNING, "Detected unsupported YCgCo colorspace.\n");
                    }
                } else if (CHROMA422) {
                    s->avctx->pix_fmt = s->avctx->color_range == AVCOL_RANGE_JPEG ? PIX_FMT_YUVJ422P : PIX_FMT_YUV422P;
                }else{
                    s->avctx->pix_fmt = s->avctx->get_format(s->avctx,
                                                             s->avctx->codec->pix_fmts ?
                                                             s->avctx->codec->pix_fmts :
                                                             s->avctx->color_range == AVCOL_RANGE_JPEG ?
                                                             hwaccel_pixfmt_list_h264_jpeg_420 :
                                                             ff_hwaccel_pixfmt_list_420);
                }
        }

        s->avctx->hwaccel = ff_find_hwaccel(s->avctx->codec->id, s->avctx->pix_fmt);

        if (MPV_common_init(s) < 0) {
            av_log(h->s.avctx, AV_LOG_ERROR, "MPV_common_init() failed.\n");
            return -1;
        }
        s->first_field = 0;
        h->prev_interlaced_frame = 1;

        init_scan_tables(h);
        if (ff_h264_alloc_tables(h) < 0) {
            av_log(h->s.avctx, AV_LOG_ERROR, "Could not allocate memory for h264\n");
            return AVERROR(ENOMEM);
        }

        if (!HAVE_THREADS || !(s->avctx->active_thread_type&FF_THREAD_SLICE)) {
            if (context_init(h) < 0) {
                av_log(h->s.avctx, AV_LOG_ERROR, "context_init() failed.\n");
                return -1;
            }
        } else {
            for(i = 1; i < s->slice_context_count; i++) {
                H264Context *c;
                c = h->thread_context[i] = av_malloc(sizeof(H264Context));
                memcpy(c, h->s.thread_context[i], sizeof(MpegEncContext));
                memset(&c->s + 1, 0, sizeof(H264Context) - sizeof(MpegEncContext));
                c->h264dsp = h->h264dsp;
                c->sps = h->sps;
                c->pps = h->pps;
                c->pixel_shift = h->pixel_shift;
                c->cur_chroma_format_idc = h->cur_chroma_format_idc;
                init_scan_tables(c);
                clone_tables(c, h, i);
            }

            for(i = 0; i < s->slice_context_count; i++)
                if (context_init(h->thread_context[i]) < 0) {
                    av_log(h->s.avctx, AV_LOG_ERROR, "context_init() failed.\n");
                    return -1;
                }
        }
    }

    h->frame_num= get_bits(&s->gb, h->sps.log2_max_frame_num);

    h->mb_mbaff = 0;
    h->mb_aff_frame = 0;
    last_pic_structure = s0->picture_structure;
    if(h->sps.frame_mbs_only_flag){
        s->picture_structure= PICT_FRAME;
    }else{
        if(!h->sps.direct_8x8_inference_flag && slice_type == AV_PICTURE_TYPE_B){
            av_log(h->s.avctx, AV_LOG_ERROR, "This stream was generated by a broken encoder, invalid 8x8 inference\n");
            return -1;
        }
        if(get_bits1(&s->gb)) { //field_pic_flag
            s->picture_structure= PICT_TOP_FIELD + get_bits1(&s->gb); //bottom_field_flag
        } else {
            s->picture_structure= PICT_FRAME;
            h->mb_aff_frame = h->sps.mb_aff;
        }
    }
    h->mb_field_decoding_flag= s->picture_structure != PICT_FRAME;

    if(h0->current_slice == 0){
        // Shorten frame num gaps so we don't have to allocate reference frames just to throw them away
        if(h->frame_num != h->prev_frame_num && h->prev_frame_num >= 0) {
            int unwrap_prev_frame_num = h->prev_frame_num, max_frame_num = 1<<h->sps.log2_max_frame_num;

            if (unwrap_prev_frame_num > h->frame_num) unwrap_prev_frame_num -= max_frame_num;

            if ((h->frame_num - unwrap_prev_frame_num) > h->sps.ref_frame_count) {
                unwrap_prev_frame_num = (h->frame_num - h->sps.ref_frame_count) - 1;
                if (unwrap_prev_frame_num < 0)
                    unwrap_prev_frame_num += max_frame_num;

                h->prev_frame_num = unwrap_prev_frame_num;
            }
        }

        while(h->frame_num !=  h->prev_frame_num && h->prev_frame_num >= 0 &&
              h->frame_num != (h->prev_frame_num+1)%(1<<h->sps.log2_max_frame_num)){
            Picture *prev = h->short_ref_count ? h->short_ref[0] : NULL;
            av_log(h->s.avctx, AV_LOG_DEBUG, "Frame num gap %d %d\n", h->frame_num, h->prev_frame_num);
            if (ff_h264_frame_start(h) < 0)
                return -1;
            h->prev_frame_num++;
            h->prev_frame_num %= 1<<h->sps.log2_max_frame_num;
            s->current_picture_ptr->frame_num= h->prev_frame_num;
            ff_thread_report_progress((AVFrame*)s->current_picture_ptr, INT_MAX, 0);
            ff_thread_report_progress((AVFrame*)s->current_picture_ptr, INT_MAX, 1);
            ff_generate_sliding_window_mmcos(h);
            if (ff_h264_execute_ref_pic_marking(h, h->mmco, h->mmco_index) < 0 &&
                (s->avctx->err_recognition & AV_EF_EXPLODE))
                return AVERROR_INVALIDDATA;
            /* Error concealment: if a ref is missing, copy the previous ref in its place.
             * FIXME: avoiding a memcpy would be nice, but ref handling makes many assumptions
             * about there being no actual duplicates.
             * FIXME: this doesn't copy padding for out-of-frame motion vectors.  Given we're
             * concealing a lost frame, this probably isn't noticeable by comparison, but it should
             * be fixed. */
            if (h->short_ref_count) {
                if (prev) {
                    av_image_copy(h->short_ref[0]->f.data, h->short_ref[0]->f.linesize,
                                  (const uint8_t**)prev->f.data, prev->f.linesize,
                                  s->avctx->pix_fmt, s->mb_width*16, s->mb_height*16);
                    h->short_ref[0]->poc = prev->poc+2;
                }
                h->short_ref[0]->frame_num = h->prev_frame_num;
            }
        }

        /* See if we have a decoded first field looking for a pair... */
        if (s0->first_field) {
            assert(s0->current_picture_ptr);
            assert(s0->current_picture_ptr->f.data[0]);
            assert(s0->current_picture_ptr->f.reference != DELAYED_PIC_REF);

            /* figure out if we have a complementary field pair */
            if (!FIELD_PICTURE || s->picture_structure == last_pic_structure) {
                /*
                 * Previous field is unmatched. Don't display it, but let it
                 * remain for reference if marked as such.
                 */
                s0->current_picture_ptr = NULL;
                s0->first_field = FIELD_PICTURE;

            } else {
                if (s0->current_picture_ptr->frame_num != h->frame_num) {
                    /*
                     * This and previous field had
                     * different frame_nums. Consider this field first in
                     * pair. Throw away previous field except for reference
                     * purposes.
                     */
                    s0->first_field = 1;
                    s0->current_picture_ptr = NULL;

                } else {
                    /* Second field in complementary pair */
                    s0->first_field = 0;
                }
            }

        } else {
            /* Frame or first field in a potentially complementary pair */
            assert(!s0->current_picture_ptr);
            s0->first_field = FIELD_PICTURE;
        }

        if(!FIELD_PICTURE || s0->first_field) {
            if (ff_h264_frame_start(h) < 0) {
                s0->first_field = 0;
                return -1;
            }
        } else {
            ff_release_unused_pictures(s, 0);
        }
    }
    if(h != h0)
        clone_slice(h, h0);

    s->current_picture_ptr->frame_num= h->frame_num; //FIXME frame_num cleanup

    assert(s->mb_num == s->mb_width * s->mb_height);
    if(first_mb_in_slice << FIELD_OR_MBAFF_PICTURE >= s->mb_num ||
       first_mb_in_slice                    >= s->mb_num){
        av_log(h->s.avctx, AV_LOG_ERROR, "first_mb_in_slice overflow\n");
        return -1;
    }
    s->resync_mb_x = s->mb_x = first_mb_in_slice % s->mb_width;
    s->resync_mb_y = s->mb_y = (first_mb_in_slice / s->mb_width) << FIELD_OR_MBAFF_PICTURE;
    if (s->picture_structure == PICT_BOTTOM_FIELD)
        s->resync_mb_y = s->mb_y = s->mb_y + 1;
    assert(s->mb_y < s->mb_height);

    if(s->picture_structure==PICT_FRAME){
        h->curr_pic_num=   h->frame_num;
        h->max_pic_num= 1<< h->sps.log2_max_frame_num;
    }else{
        h->curr_pic_num= 2*h->frame_num + 1;
        h->max_pic_num= 1<<(h->sps.log2_max_frame_num + 1);
    }

    if(h->nal_unit_type == NAL_IDR_SLICE){
        get_ue_golomb(&s->gb); /* idr_pic_id */
    }

    if(h->sps.poc_type==0){
        h->poc_lsb= get_bits(&s->gb, h->sps.log2_max_poc_lsb);

        if(h->pps.pic_order_present==1 && s->picture_structure==PICT_FRAME){
            h->delta_poc_bottom= get_se_golomb(&s->gb);
        }
    }

    if(h->sps.poc_type==1 && !h->sps.delta_pic_order_always_zero_flag){
        h->delta_poc[0]= get_se_golomb(&s->gb);

        if(h->pps.pic_order_present==1 && s->picture_structure==PICT_FRAME)
            h->delta_poc[1]= get_se_golomb(&s->gb);
    }

    init_poc(h);

    if(h->pps.redundant_pic_cnt_present){
        h->redundant_pic_count= get_ue_golomb(&s->gb);
    }

    //set defaults, might be overridden a few lines later
    h->ref_count[0]= h->pps.ref_count[0];
    h->ref_count[1]= h->pps.ref_count[1];

    if(h->slice_type_nos != AV_PICTURE_TYPE_I){
        unsigned max= (16<<(s->picture_structure != PICT_FRAME))-1;
        if(h->slice_type_nos == AV_PICTURE_TYPE_B){
            h->direct_spatial_mv_pred= get_bits1(&s->gb);
        }
        num_ref_idx_active_override_flag= get_bits1(&s->gb);

        if(num_ref_idx_active_override_flag){
            h->ref_count[0]= get_ue_golomb(&s->gb) + 1;
            if(h->slice_type_nos==AV_PICTURE_TYPE_B)
                h->ref_count[1]= get_ue_golomb(&s->gb) + 1;

        }
        if(h->ref_count[0]-1 > max || h->ref_count[1]-1 > max){
            av_log(h->s.avctx, AV_LOG_ERROR, "reference overflow\n");
            h->ref_count[0]= h->ref_count[1]= 1;
            return -1;
        }
        if(h->slice_type_nos == AV_PICTURE_TYPE_B)
            h->list_count= 2;
        else
            h->list_count= 1;
    }else
        h->ref_count[1]= h->ref_count[0]= h->list_count= 0;

    if(!default_ref_list_done){
        ff_h264_fill_default_ref_list(h);
    }

    if(h->slice_type_nos!=AV_PICTURE_TYPE_I && ff_h264_decode_ref_pic_list_reordering(h) < 0) {
        h->ref_count[1]= h->ref_count[0]= 0;
        return -1;
    }

    if(h->slice_type_nos!=AV_PICTURE_TYPE_I){
        s->last_picture_ptr= &h->ref_list[0][0];
        ff_copy_picture(&s->last_picture, s->last_picture_ptr);
    }
    if(h->slice_type_nos==AV_PICTURE_TYPE_B){
        s->next_picture_ptr= &h->ref_list[1][0];
        ff_copy_picture(&s->next_picture, s->next_picture_ptr);
    }

    if(   (h->pps.weighted_pred          && h->slice_type_nos == AV_PICTURE_TYPE_P )
       ||  (h->pps.weighted_bipred_idc==1 && h->slice_type_nos== AV_PICTURE_TYPE_B ) )
        pred_weight_table(h);
    else if(h->pps.weighted_bipred_idc==2 && h->slice_type_nos== AV_PICTURE_TYPE_B){
        implicit_weight_table(h, -1);
    }else {
        h->use_weight = 0;
        for (i = 0; i < 2; i++) {
            h->luma_weight_flag[i]   = 0;
            h->chroma_weight_flag[i] = 0;
        }
    }

    if(h->nal_ref_idc && ff_h264_decode_ref_pic_marking(h0, &s->gb) < 0 &&
       (s->avctx->err_recognition & AV_EF_EXPLODE))
        return AVERROR_INVALIDDATA;

    if(FRAME_MBAFF){
        ff_h264_fill_mbaff_ref_list(h);

        if(h->pps.weighted_bipred_idc==2 && h->slice_type_nos== AV_PICTURE_TYPE_B){
            implicit_weight_table(h, 0);
            implicit_weight_table(h, 1);
        }
    }

    if(h->slice_type_nos==AV_PICTURE_TYPE_B && !h->direct_spatial_mv_pred)
        ff_h264_direct_dist_scale_factor(h);
    ff_h264_direct_ref_list_init(h);

    if( h->slice_type_nos != AV_PICTURE_TYPE_I && h->pps.cabac ){
        tmp = get_ue_golomb_31(&s->gb);
        if(tmp > 2){
            av_log(s->avctx, AV_LOG_ERROR, "cabac_init_idc overflow\n");
            return -1;
        }
        h->cabac_init_idc= tmp;
    }

    h->last_qscale_diff = 0;
    tmp = h->pps.init_qp + get_se_golomb(&s->gb);
    if(tmp>51+6*(h->sps.bit_depth_luma-8)){
        av_log(s->avctx, AV_LOG_ERROR, "QP %u out of range\n", tmp);
        return -1;
    }
    s->qscale= tmp;
    h->chroma_qp[0] = get_chroma_qp(h, 0, s->qscale);
    h->chroma_qp[1] = get_chroma_qp(h, 1, s->qscale);
    //FIXME qscale / qp ... stuff
    if(h->slice_type == AV_PICTURE_TYPE_SP){
        get_bits1(&s->gb); /* sp_for_switch_flag */
    }
    if(h->slice_type==AV_PICTURE_TYPE_SP || h->slice_type == AV_PICTURE_TYPE_SI){
        get_se_golomb(&s->gb); /* slice_qs_delta */
    }

    h->deblocking_filter = 1;
    h->slice_alpha_c0_offset = 52;
    h->slice_beta_offset = 52;
    if( h->pps.deblocking_filter_parameters_present ) {
        tmp= get_ue_golomb_31(&s->gb);
        if(tmp > 2){
            av_log(s->avctx, AV_LOG_ERROR, "deblocking_filter_idc %u out of range\n", tmp);
            return -1;
        }
        h->deblocking_filter= tmp;
        if(h->deblocking_filter < 2)
            h->deblocking_filter^= 1; // 1<->0

        if( h->deblocking_filter ) {
            h->slice_alpha_c0_offset += get_se_golomb(&s->gb) << 1;
            h->slice_beta_offset     += get_se_golomb(&s->gb) << 1;
            if(   h->slice_alpha_c0_offset > 104U
               || h->slice_beta_offset     > 104U){
                av_log(s->avctx, AV_LOG_ERROR, "deblocking filter parameters %d %d out of range\n", h->slice_alpha_c0_offset, h->slice_beta_offset);
                return -1;
            }
        }
    }

    if(   s->avctx->skip_loop_filter >= AVDISCARD_ALL
       ||(s->avctx->skip_loop_filter >= AVDISCARD_NONKEY && h->slice_type_nos != AV_PICTURE_TYPE_I)
       ||(s->avctx->skip_loop_filter >= AVDISCARD_BIDIR  && h->slice_type_nos == AV_PICTURE_TYPE_B)
       ||(s->avctx->skip_loop_filter >= AVDISCARD_NONREF && h->nal_ref_idc == 0))
        h->deblocking_filter= 0;

    if(h->deblocking_filter == 1 && h0->max_contexts > 1) {
        if(s->avctx->flags2 & CODEC_FLAG2_FAST) {
            /* Cheat slightly for speed:
               Do not bother to deblock across slices. */
            h->deblocking_filter = 2;
        } else {
            h0->max_contexts = 1;
            if(!h0->single_decode_warning) {
                av_log(s->avctx, AV_LOG_INFO, "Cannot parallelize deblocking type 1, decoding such frames in sequential order\n");
                h0->single_decode_warning = 1;
            }
            if (h != h0) {
                av_log(h->s.avctx, AV_LOG_ERROR, "Deblocking switched inside frame.\n");
                return 1;
            }
        }
    }
    h->qp_thresh = 15 + 52 - FFMIN(h->slice_alpha_c0_offset, h->slice_beta_offset)
                 - FFMAX3(0, h->pps.chroma_qp_index_offset[0], h->pps.chroma_qp_index_offset[1])
                 + 6 * (h->sps.bit_depth_luma - 8);

#if 0 //FMO
    if( h->pps.num_slice_groups > 1  && h->pps.mb_slice_group_map_type >= 3 && h->pps.mb_slice_group_map_type <= 5)
        slice_group_change_cycle= get_bits(&s->gb, ?);
#endif

    h0->last_slice_type = slice_type;
    h->slice_num = ++h0->current_slice;

    if(h->slice_num)
        h0->slice_row[(h->slice_num-1)&(MAX_SLICES-1)]= s->resync_mb_y;
    if (   h0->slice_row[h->slice_num&(MAX_SLICES-1)] + 3 >= s->resync_mb_y
        && h0->slice_row[h->slice_num&(MAX_SLICES-1)] <= s->resync_mb_y
        && h->slice_num >= MAX_SLICES) {
        //in case of ASO this check needs to be updated depending on how we decide to assign slice numbers in this case
        av_log(s->avctx, AV_LOG_WARNING, "Possibly too many slices (%d >= %d), increase MAX_SLICES and recompile if there are artifacts\n", h->slice_num, MAX_SLICES);
    }

    for(j=0; j<2; j++){
        int id_list[16];
        int *ref2frm= h->ref2frm[h->slice_num&(MAX_SLICES-1)][j];
        for(i=0; i<16; i++){
            id_list[i]= 60;
            if (h->ref_list[j][i].f.data[0]) {
                int k;
                uint8_t *base = h->ref_list[j][i].f.base[0];
                for(k=0; k<h->short_ref_count; k++)
                    if (h->short_ref[k]->f.base[0] == base) {
                        id_list[i]= k;
                        break;
                    }
                for(k=0; k<h->long_ref_count; k++)
                    if (h->long_ref[k] && h->long_ref[k]->f.base[0] == base) {
                        id_list[i]= h->short_ref_count + k;
                        break;
                    }
            }
        }

        ref2frm[0]=
        ref2frm[1]= -1;
        for(i=0; i<16; i++)
            ref2frm[i+2]= 4*id_list[i]
                          + (h->ref_list[j][i].f.reference & 3);
        ref2frm[18+0]=
        ref2frm[18+1]= -1;
        for(i=16; i<48; i++)
            ref2frm[i+4]= 4*id_list[(i-16)>>1]
                          + (h->ref_list[j][i].f.reference & 3);
    }

    //FIXME: fix draw_edges+PAFF+frame threads
    h->emu_edge_width= (s->flags&CODEC_FLAG_EMU_EDGE || (!h->sps.frame_mbs_only_flag && s->avctx->active_thread_type)) ? 0 : 16;
    h->emu_edge_height= (FRAME_MBAFF || FIELD_PICTURE) ? 0 : h->emu_edge_width;

    if(s->avctx->debug&FF_DEBUG_PICT_INFO){
        av_log(h->s.avctx, AV_LOG_DEBUG, "slice:%d %s mb:%d %c%s%s pps:%u frame:%d poc:%d/%d ref:%d/%d qp:%d loop:%d:%d:%d weight:%d%s %s\n",
               h->slice_num,
               (s->picture_structure==PICT_FRAME ? "F" : s->picture_structure==PICT_TOP_FIELD ? "T" : "B"),
               first_mb_in_slice,
               av_get_picture_type_char(h->slice_type), h->slice_type_fixed ? " fix" : "", h->nal_unit_type == NAL_IDR_SLICE ? " IDR" : "",
               pps_id, h->frame_num,
               s->current_picture_ptr->field_poc[0], s->current_picture_ptr->field_poc[1],
               h->ref_count[0], h->ref_count[1],
               s->qscale,
               h->deblocking_filter, h->slice_alpha_c0_offset/2-26, h->slice_beta_offset/2-26,
               h->use_weight,
               h->use_weight==1 && h->use_weight_chroma ? "c" : "",
               h->slice_type == AV_PICTURE_TYPE_B ? (h->direct_spatial_mv_pred ? "SPAT" : "TEMP") : ""
               );
    }

    return 0;
}

int ff_h264_get_slice_type(const H264Context *h)
{
    switch (h->slice_type) {
    case AV_PICTURE_TYPE_P:  return 0;
    case AV_PICTURE_TYPE_B:  return 1;
    case AV_PICTURE_TYPE_I:  return 2;
    case AV_PICTURE_TYPE_SP: return 3;
    case AV_PICTURE_TYPE_SI: return 4;
    default:         return -1;
    }
}

static av_always_inline void fill_filter_caches_inter(H264Context *h, MpegEncContext * const s, int mb_type, int top_xy,
                                                      int left_xy[LEFT_MBS], int top_type, int left_type[LEFT_MBS], int mb_xy, int list)
{
    int b_stride = h->b_stride;
    int16_t (*mv_dst)[2] = &h->mv_cache[list][scan8[0]];
    int8_t *ref_cache = &h->ref_cache[list][scan8[0]];
    if(IS_INTER(mb_type) || IS_DIRECT(mb_type)){
        if(USES_LIST(top_type, list)){
            const int b_xy= h->mb2b_xy[top_xy] + 3*b_stride;
            const int b8_xy= 4*top_xy + 2;
            int (*ref2frm)[64] = h->ref2frm[ h->slice_table[top_xy]&(MAX_SLICES-1) ][0] + (MB_MBAFF ? 20 : 2);
            AV_COPY128(mv_dst - 1*8, s->current_picture.f.motion_val[list][b_xy + 0]);
            ref_cache[0 - 1*8]=
            ref_cache[1 - 1*8]= ref2frm[list][s->current_picture.f.ref_index[list][b8_xy + 0]];
            ref_cache[2 - 1*8]=
            ref_cache[3 - 1*8]= ref2frm[list][s->current_picture.f.ref_index[list][b8_xy + 1]];
        }else{
            AV_ZERO128(mv_dst - 1*8);
            AV_WN32A(&ref_cache[0 - 1*8], ((LIST_NOT_USED)&0xFF)*0x01010101u);
        }

        if(!IS_INTERLACED(mb_type^left_type[LTOP])){
            if(USES_LIST(left_type[LTOP], list)){
                const int b_xy= h->mb2b_xy[left_xy[LTOP]] + 3;
                const int b8_xy= 4*left_xy[LTOP] + 1;
                int (*ref2frm)[64] = h->ref2frm[ h->slice_table[left_xy[LTOP]]&(MAX_SLICES-1) ][0] + (MB_MBAFF ? 20 : 2);
                AV_COPY32(mv_dst - 1 +  0, s->current_picture.f.motion_val[list][b_xy + b_stride*0]);
                AV_COPY32(mv_dst - 1 +  8, s->current_picture.f.motion_val[list][b_xy + b_stride*1]);
                AV_COPY32(mv_dst - 1 + 16, s->current_picture.f.motion_val[list][b_xy + b_stride*2]);
                AV_COPY32(mv_dst - 1 + 24, s->current_picture.f.motion_val[list][b_xy + b_stride*3]);
                ref_cache[-1 +  0]=
                ref_cache[-1 +  8]= ref2frm[list][s->current_picture.f.ref_index[list][b8_xy + 2*0]];
                ref_cache[-1 + 16]=
                ref_cache[-1 + 24]= ref2frm[list][s->current_picture.f.ref_index[list][b8_xy + 2*1]];
            }else{
                AV_ZERO32(mv_dst - 1 + 0);
                AV_ZERO32(mv_dst - 1 + 8);
                AV_ZERO32(mv_dst - 1 +16);
                AV_ZERO32(mv_dst - 1 +24);
                ref_cache[-1 +  0]=
                ref_cache[-1 +  8]=
                ref_cache[-1 + 16]=
                ref_cache[-1 + 24]= LIST_NOT_USED;
            }
        }
    }

    if(!USES_LIST(mb_type, list)){
        fill_rectangle(mv_dst, 4, 4, 8, pack16to32(0,0), 4);
        AV_WN32A(&ref_cache[0*8], ((LIST_NOT_USED)&0xFF)*0x01010101u);
        AV_WN32A(&ref_cache[1*8], ((LIST_NOT_USED)&0xFF)*0x01010101u);
        AV_WN32A(&ref_cache[2*8], ((LIST_NOT_USED)&0xFF)*0x01010101u);
        AV_WN32A(&ref_cache[3*8], ((LIST_NOT_USED)&0xFF)*0x01010101u);
        return;
    }

    {
        int8_t *ref = &s->current_picture.f.ref_index[list][4*mb_xy];
        int (*ref2frm)[64] = h->ref2frm[ h->slice_num&(MAX_SLICES-1) ][0] + (MB_MBAFF ? 20 : 2);
        uint32_t ref01 = (pack16to32(ref2frm[list][ref[0]],ref2frm[list][ref[1]])&0x00FF00FF)*0x0101;
        uint32_t ref23 = (pack16to32(ref2frm[list][ref[2]],ref2frm[list][ref[3]])&0x00FF00FF)*0x0101;
        AV_WN32A(&ref_cache[0*8], ref01);
        AV_WN32A(&ref_cache[1*8], ref01);
        AV_WN32A(&ref_cache[2*8], ref23);
        AV_WN32A(&ref_cache[3*8], ref23);
    }

    {
        int16_t (*mv_src)[2] = &s->current_picture.f.motion_val[list][4*s->mb_x + 4*s->mb_y*b_stride];
        AV_COPY128(mv_dst + 8*0, mv_src + 0*b_stride);
        AV_COPY128(mv_dst + 8*1, mv_src + 1*b_stride);
        AV_COPY128(mv_dst + 8*2, mv_src + 2*b_stride);
        AV_COPY128(mv_dst + 8*3, mv_src + 3*b_stride);
    }
}

/**
 *
 * @return non zero if the loop filter can be skipped
 */
static int fill_filter_caches(H264Context *h, int mb_type){
    MpegEncContext * const s = &h->s;
    const int mb_xy= h->mb_xy;
    int top_xy, left_xy[LEFT_MBS];
    int top_type, left_type[LEFT_MBS];
    uint8_t *nnz;
    uint8_t *nnz_cache;

    top_xy     = mb_xy  - (s->mb_stride << MB_FIELD);

    /* Wow, what a mess, why didn't they simplify the interlacing & intra
     * stuff, I can't imagine that these complex rules are worth it. */

    left_xy[LBOT] = left_xy[LTOP] = mb_xy-1;
    if(FRAME_MBAFF){
        const int left_mb_field_flag     = IS_INTERLACED(s->current_picture.f.mb_type[mb_xy - 1]);
        const int curr_mb_field_flag     = IS_INTERLACED(mb_type);
        if(s->mb_y&1){
            if (left_mb_field_flag != curr_mb_field_flag) {
                left_xy[LTOP] -= s->mb_stride;
            }
        }else{
            if(curr_mb_field_flag){
                top_xy += s->mb_stride & (((s->current_picture.f.mb_type[top_xy] >> 7) & 1) - 1);
            }
            if (left_mb_field_flag != curr_mb_field_flag) {
                left_xy[LBOT] += s->mb_stride;
            }
        }
    }

    h->top_mb_xy = top_xy;
    h->left_mb_xy[LTOP] = left_xy[LTOP];
    h->left_mb_xy[LBOT] = left_xy[LBOT];
    {
        //for sufficiently low qp, filtering wouldn't do anything
        //this is a conservative estimate: could also check beta_offset and more accurate chroma_qp
        int qp_thresh = h->qp_thresh; //FIXME strictly we should store qp_thresh for each mb of a slice
        int qp = s->current_picture.f.qscale_table[mb_xy];
        if(qp <= qp_thresh
           && (left_xy[LTOP] < 0 || ((qp + s->current_picture.f.qscale_table[left_xy[LTOP]] + 1) >> 1) <= qp_thresh)
           && (top_xy        < 0 || ((qp + s->current_picture.f.qscale_table[top_xy       ] + 1) >> 1) <= qp_thresh)) {
            if(!FRAME_MBAFF)
                return 1;
            if ((left_xy[LTOP] < 0            || ((qp + s->current_picture.f.qscale_table[left_xy[LBOT]        ] + 1) >> 1) <= qp_thresh) &&
                (top_xy        < s->mb_stride || ((qp + s->current_picture.f.qscale_table[top_xy - s->mb_stride] + 1) >> 1) <= qp_thresh))
                return 1;
        }
    }

    top_type        = s->current_picture.f.mb_type[top_xy];
    left_type[LTOP] = s->current_picture.f.mb_type[left_xy[LTOP]];
    left_type[LBOT] = s->current_picture.f.mb_type[left_xy[LBOT]];
    if(h->deblocking_filter == 2){
        if(h->slice_table[top_xy       ] != h->slice_num) top_type= 0;
        if(h->slice_table[left_xy[LBOT]] != h->slice_num) left_type[LTOP]= left_type[LBOT]= 0;
    }else{
        if(h->slice_table[top_xy       ] == 0xFFFF) top_type= 0;
        if(h->slice_table[left_xy[LBOT]] == 0xFFFF) left_type[LTOP]= left_type[LBOT] =0;
    }
    h->top_type       = top_type;
    h->left_type[LTOP]= left_type[LTOP];
    h->left_type[LBOT]= left_type[LBOT];

    if(IS_INTRA(mb_type))
        return 0;

    fill_filter_caches_inter(h, s, mb_type, top_xy, left_xy, top_type, left_type, mb_xy, 0);
    if(h->list_count == 2)
        fill_filter_caches_inter(h, s, mb_type, top_xy, left_xy, top_type, left_type, mb_xy, 1);

    nnz = h->non_zero_count[mb_xy];
    nnz_cache = h->non_zero_count_cache;
    AV_COPY32(&nnz_cache[4+8*1], &nnz[ 0]);
    AV_COPY32(&nnz_cache[4+8*2], &nnz[ 4]);
    AV_COPY32(&nnz_cache[4+8*3], &nnz[ 8]);
    AV_COPY32(&nnz_cache[4+8*4], &nnz[12]);
    h->cbp= h->cbp_table[mb_xy];

    if(top_type){
        nnz = h->non_zero_count[top_xy];
        AV_COPY32(&nnz_cache[4+8*0], &nnz[3*4]);
    }

    if(left_type[LTOP]){
        nnz = h->non_zero_count[left_xy[LTOP]];
        nnz_cache[3+8*1]= nnz[3+0*4];
        nnz_cache[3+8*2]= nnz[3+1*4];
        nnz_cache[3+8*3]= nnz[3+2*4];
        nnz_cache[3+8*4]= nnz[3+3*4];
    }

    // CAVLC 8x8dct requires NNZ values for residual decoding that differ from what the loop filter needs
    if(!CABAC && h->pps.transform_8x8_mode){
        if(IS_8x8DCT(top_type)){
            nnz_cache[4+8*0]=
            nnz_cache[5+8*0]= (h->cbp_table[top_xy] & 0x4000) >> 12;
            nnz_cache[6+8*0]=
            nnz_cache[7+8*0]= (h->cbp_table[top_xy] & 0x8000) >> 12;
        }
        if(IS_8x8DCT(left_type[LTOP])){
            nnz_cache[3+8*1]=
            nnz_cache[3+8*2]= (h->cbp_table[left_xy[LTOP]]&0x2000) >> 12; //FIXME check MBAFF
        }
        if(IS_8x8DCT(left_type[LBOT])){
            nnz_cache[3+8*3]=
            nnz_cache[3+8*4]= (h->cbp_table[left_xy[LBOT]]&0x8000) >> 12; //FIXME check MBAFF
        }

        if(IS_8x8DCT(mb_type)){
            nnz_cache[scan8[0   ]]= nnz_cache[scan8[1   ]]=
            nnz_cache[scan8[2   ]]= nnz_cache[scan8[3   ]]= (h->cbp & 0x1000) >> 12;

            nnz_cache[scan8[0+ 4]]= nnz_cache[scan8[1+ 4]]=
            nnz_cache[scan8[2+ 4]]= nnz_cache[scan8[3+ 4]]= (h->cbp & 0x2000) >> 12;

            nnz_cache[scan8[0+ 8]]= nnz_cache[scan8[1+ 8]]=
            nnz_cache[scan8[2+ 8]]= nnz_cache[scan8[3+ 8]]= (h->cbp & 0x4000) >> 12;

            nnz_cache[scan8[0+12]]= nnz_cache[scan8[1+12]]=
            nnz_cache[scan8[2+12]]= nnz_cache[scan8[3+12]]= (h->cbp & 0x8000) >> 12;
        }
    }

    return 0;
}

static void loop_filter(H264Context *h, int start_x, int end_x){
    MpegEncContext * const s = &h->s;
    uint8_t  *dest_y, *dest_cb, *dest_cr;
    int linesize, uvlinesize, mb_x, mb_y;
    const int end_mb_y= s->mb_y + FRAME_MBAFF;
    const int old_slice_type= h->slice_type;
    const int pixel_shift = h->pixel_shift;
    const int block_h = 16 >> s->chroma_y_shift;

    if(h->deblocking_filter) {
        for(mb_x= start_x; mb_x<end_x; mb_x++){
            for(mb_y=end_mb_y - FRAME_MBAFF; mb_y<= end_mb_y; mb_y++){
                int mb_xy, mb_type;
                mb_xy = h->mb_xy = mb_x + mb_y*s->mb_stride;
                h->slice_num= h->slice_table[mb_xy];
                mb_type = s->current_picture.f.mb_type[mb_xy];
                h->list_count= h->list_counts[mb_xy];

                if(FRAME_MBAFF)
                    h->mb_mbaff = h->mb_field_decoding_flag = !!IS_INTERLACED(mb_type);

                s->mb_x= mb_x;
                s->mb_y= mb_y;
                dest_y  = s->current_picture.f.data[0] + ((mb_x << pixel_shift) + mb_y * s->linesize  ) * 16;
                dest_cb = s->current_picture.f.data[1] + (mb_x << pixel_shift) * (8 << CHROMA444) + mb_y * s->uvlinesize * block_h;
                dest_cr = s->current_picture.f.data[2] + (mb_x << pixel_shift) * (8 << CHROMA444) + mb_y * s->uvlinesize * block_h;
                    //FIXME simplify above

                if (MB_FIELD) {
                    linesize   = h->mb_linesize   = s->linesize * 2;
                    uvlinesize = h->mb_uvlinesize = s->uvlinesize * 2;
                    if(mb_y&1){ //FIXME move out of this function?
                        dest_y -= s->linesize*15;
                        dest_cb-= s->uvlinesize * (block_h - 1);
                        dest_cr-= s->uvlinesize * (block_h - 1);
                    }
                } else {
                    linesize   = h->mb_linesize   = s->linesize;
                    uvlinesize = h->mb_uvlinesize = s->uvlinesize;
                }
                backup_mb_border(h, dest_y, dest_cb, dest_cr, linesize, uvlinesize, 0);
                if(fill_filter_caches(h, mb_type))
                    continue;
                h->chroma_qp[0] = get_chroma_qp(h, 0, s->current_picture.f.qscale_table[mb_xy]);
                h->chroma_qp[1] = get_chroma_qp(h, 1, s->current_picture.f.qscale_table[mb_xy]);

                if (FRAME_MBAFF) {
                    ff_h264_filter_mb     (h, mb_x, mb_y, dest_y, dest_cb, dest_cr, linesize, uvlinesize);
                } else {
                    ff_h264_filter_mb_fast(h, mb_x, mb_y, dest_y, dest_cb, dest_cr, linesize, uvlinesize);
                }
            }
        }
    }
    h->slice_type= old_slice_type;
    s->mb_x= end_x;
    s->mb_y= end_mb_y - FRAME_MBAFF;
    h->chroma_qp[0] = get_chroma_qp(h, 0, s->qscale);
    h->chroma_qp[1] = get_chroma_qp(h, 1, s->qscale);
}

static void predict_field_decoding_flag(H264Context *h){
    MpegEncContext * const s = &h->s;
    const int mb_xy= s->mb_x + s->mb_y*s->mb_stride;
    int mb_type = (h->slice_table[mb_xy-1] == h->slice_num)
                ? s->current_picture.f.mb_type[mb_xy - 1]
                : (h->slice_table[mb_xy-s->mb_stride] == h->slice_num)
                ? s->current_picture.f.mb_type[mb_xy - s->mb_stride]
                : 0;
    h->mb_mbaff = h->mb_field_decoding_flag = IS_INTERLACED(mb_type) ? 1 : 0;
}

/**
 * Draw edges and report progress for the last MB row.
 */
static void decode_finish_row(H264Context *h){
    MpegEncContext * const s = &h->s;
    int top = 16*(s->mb_y >> FIELD_PICTURE);
    int height = 16 << FRAME_MBAFF;
    int deblock_border = (16 + 4) << FRAME_MBAFF;
    int pic_height = 16*s->mb_height >> FIELD_PICTURE;

    if (h->deblocking_filter) {
        if((top + height) >= pic_height)
            height += deblock_border;

        top -= deblock_border;
    }

    if (top >= pic_height || (top + height) < h->emu_edge_height)
        return;

    height = FFMIN(height, pic_height - top);
    if (top < h->emu_edge_height) {
        height = top+height;
        top = 0;
    }

    ff_draw_horiz_band(s, top, height);

    if (s->dropable) return;

    ff_thread_report_progress((AVFrame*)s->current_picture_ptr, top + height - 1,
                             s->picture_structure==PICT_BOTTOM_FIELD);
}

static int decode_slice(struct AVCodecContext *avctx, void *arg){
    H264Context *h = *(void**)arg;
    MpegEncContext * const s = &h->s;
    const int part_mask= s->partitioned_frame ? (ER_AC_END|ER_AC_ERROR) : 0x7F;
    int lf_x_start = s->mb_x;

    s->mb_skip_run= -1;

    h->is_complex = FRAME_MBAFF || s->picture_structure != PICT_FRAME || s->codec_id != CODEC_ID_H264 ||
                    (CONFIG_GRAY && (s->flags&CODEC_FLAG_GRAY));

    if( h->pps.cabac ) {
        /* realign */
        align_get_bits( &s->gb );

        /* init cabac */
        ff_init_cabac_states( &h->cabac);
        ff_init_cabac_decoder( &h->cabac,
                               s->gb.buffer + get_bits_count(&s->gb)/8,
                               (get_bits_left(&s->gb) + 7)/8);

        ff_h264_init_cabac_states(h);

        for(;;){
//START_TIMER
            int ret = ff_h264_decode_mb_cabac(h);
            int eos;
//STOP_TIMER("decode_mb_cabac")

            if(ret>=0) ff_h264_hl_decode_mb(h);

            if( ret >= 0 && FRAME_MBAFF ) { //FIXME optimal? or let mb_decode decode 16x32 ?
                s->mb_y++;

                ret = ff_h264_decode_mb_cabac(h);

                if(ret>=0) ff_h264_hl_decode_mb(h);
                s->mb_y--;
            }
            eos = get_cabac_terminate( &h->cabac );

            if((s->workaround_bugs & FF_BUG_TRUNCATED) && h->cabac.bytestream > h->cabac.bytestream_end + 2){
                ff_er_add_slice(s, s->resync_mb_x, s->resync_mb_y, s->mb_x-1, s->mb_y, ER_MB_END&part_mask);
                if (s->mb_x >= lf_x_start) loop_filter(h, lf_x_start, s->mb_x + 1);
                return 0;
            }
            if( ret < 0 || h->cabac.bytestream > h->cabac.bytestream_end + 2) {
                av_log(h->s.avctx, AV_LOG_ERROR, "error while decoding MB %d %d, bytestream (%td)\n", s->mb_x, s->mb_y, h->cabac.bytestream_end - h->cabac.bytestream);
                ff_er_add_slice(s, s->resync_mb_x, s->resync_mb_y, s->mb_x, s->mb_y, ER_MB_ERROR&part_mask);
                return -1;
            }

            if( ++s->mb_x >= s->mb_width ) {
                loop_filter(h, lf_x_start, s->mb_x);
                s->mb_x = lf_x_start = 0;
                decode_finish_row(h);
                ++s->mb_y;
                if(FIELD_OR_MBAFF_PICTURE) {
                    ++s->mb_y;
                    if(FRAME_MBAFF && s->mb_y < s->mb_height)
                        predict_field_decoding_flag(h);
                }
            }

            if( eos || s->mb_y >= s->mb_height ) {
                tprintf(s->avctx, "slice end %d %d\n", get_bits_count(&s->gb), s->gb.size_in_bits);
                ff_er_add_slice(s, s->resync_mb_x, s->resync_mb_y, s->mb_x-1, s->mb_y, ER_MB_END&part_mask);
                if (s->mb_x > lf_x_start) loop_filter(h, lf_x_start, s->mb_x);
                return 0;
            }
        }

    } else {
        for(;;){
            int ret = ff_h264_decode_mb_cavlc(h);

            if(ret>=0) ff_h264_hl_decode_mb(h);

            if(ret>=0 && FRAME_MBAFF){ //FIXME optimal? or let mb_decode decode 16x32 ?
                s->mb_y++;
                ret = ff_h264_decode_mb_cavlc(h);

                if(ret>=0) ff_h264_hl_decode_mb(h);
                s->mb_y--;
            }

            if(ret<0){
                av_log(h->s.avctx, AV_LOG_ERROR, "error while decoding MB %d %d\n", s->mb_x, s->mb_y);
                ff_er_add_slice(s, s->resync_mb_x, s->resync_mb_y, s->mb_x, s->mb_y, ER_MB_ERROR&part_mask);
                return -1;
            }

            if(++s->mb_x >= s->mb_width){
                loop_filter(h, lf_x_start, s->mb_x);
                s->mb_x = lf_x_start = 0;
                decode_finish_row(h);
                ++s->mb_y;
                if(FIELD_OR_MBAFF_PICTURE) {
                    ++s->mb_y;
                    if(FRAME_MBAFF && s->mb_y < s->mb_height)
                        predict_field_decoding_flag(h);
                }
                if(s->mb_y >= s->mb_height){
                    tprintf(s->avctx, "slice end %d %d\n", get_bits_count(&s->gb), s->gb.size_in_bits);

                    if(   get_bits_count(&s->gb) == s->gb.size_in_bits
                       || get_bits_count(&s->gb) <  s->gb.size_in_bits && s->avctx->error_recognition < FF_ER_AGGRESSIVE) {
                        ff_er_add_slice(s, s->resync_mb_x, s->resync_mb_y, s->mb_x-1, s->mb_y, ER_MB_END&part_mask);

                        return 0;
                    }else{
                        ff_er_add_slice(s, s->resync_mb_x, s->resync_mb_y, s->mb_x, s->mb_y, ER_MB_END&part_mask);

                        return -1;
                    }
                }
            }

            if(get_bits_count(&s->gb) >= s->gb.size_in_bits && s->mb_skip_run<=0){
                tprintf(s->avctx, "slice end %d %d\n", get_bits_count(&s->gb), s->gb.size_in_bits);
                if(get_bits_count(&s->gb) == s->gb.size_in_bits ){
                    ff_er_add_slice(s, s->resync_mb_x, s->resync_mb_y, s->mb_x-1, s->mb_y, ER_MB_END&part_mask);
                    if (s->mb_x > lf_x_start) loop_filter(h, lf_x_start, s->mb_x);

                    return 0;
                }else{
                    ff_er_add_slice(s, s->resync_mb_x, s->resync_mb_y, s->mb_x, s->mb_y, ER_MB_ERROR&part_mask);

                    return -1;
                }
            }
        }
    }
}

/**
 * Call decode_slice() for each context.
 *
 * @param h h264 master context
 * @param context_count number of contexts to execute
 */
static int execute_decode_slices(H264Context *h, int context_count){
    MpegEncContext * const s = &h->s;
    AVCodecContext * const avctx= s->avctx;
    H264Context *hx;
    int i;

    if (s->avctx->hwaccel || s->avctx->codec->capabilities&CODEC_CAP_HWACCEL_VDPAU)
        return 0;
    if(context_count == 1) {
        return decode_slice(avctx, &h);
    } else {
        for(i = 1; i < context_count; i++) {
            hx = h->thread_context[i];
            hx->s.err_recognition = avctx->err_recognition;
            hx->s.error_count = 0;
            hx->x264_build= h->x264_build;
        }

        avctx->execute(avctx, decode_slice,
                       h->thread_context, NULL, context_count, sizeof(void*));

        /* pull back stuff from slices to master context */
        hx = h->thread_context[context_count - 1];
        s->mb_x = hx->s.mb_x;
        s->mb_y = hx->s.mb_y;
        s->dropable = hx->s.dropable;
        s->picture_structure = hx->s.picture_structure;
        for(i = 1; i < context_count; i++)
            h->s.error_count += h->thread_context[i]->s.error_count;
    }

    return 0;
}


static int decode_nal_units(H264Context *h, const uint8_t *buf, int buf_size){
    MpegEncContext * const s = &h->s;
    AVCodecContext * const avctx= s->avctx;
    H264Context *hx; ///< thread context
    int buf_index;
    int context_count;
    int next_avc;
    int pass = !(avctx->active_thread_type & FF_THREAD_FRAME);
    int nals_needed=0; ///< number of NALs that need decoding before the next frame thread starts
    int nal_index;

    h->nal_unit_type= 0;

    if(!s->slice_context_count)
         s->slice_context_count= 1;
    h->max_contexts = s->slice_context_count;

    if(!(s->flags2 & CODEC_FLAG2_CHUNKS)){
        h->current_slice = 0;
        if (!s->first_field)
            s->current_picture_ptr= NULL;
        ff_h264_reset_sei(h);
    }

    for(;pass <= 1;pass++){
        buf_index = 0;
        context_count = 0;
        next_avc = h->is_avc ? 0 : buf_size;
        nal_index = 0;
    for(;;){
        int consumed;
        int dst_length;
        int bit_length;
        uint8_t *ptr;
        int i, nalsize = 0;
        int err;

        if(buf_index >= next_avc) {
            if (buf_index >= buf_size - h->nal_length_size) break;
            nalsize = 0;
            for(i = 0; i < h->nal_length_size; i++)
                nalsize = (nalsize << 8) | buf[buf_index++];
            if(nalsize <= 0 || nalsize > buf_size - buf_index){
                av_log(h->s.avctx, AV_LOG_ERROR, "AVC: nal size %d\n", nalsize);
                break;
            }
            next_avc= buf_index + nalsize;
        } else {
            // start code prefix search
            for(; buf_index + 3 < next_avc; buf_index++){
                // This should always succeed in the first iteration.
                if(buf[buf_index] == 0 && buf[buf_index+1] == 0 && buf[buf_index+2] == 1)
                    break;
            }

            if(buf_index+3 >= buf_size) break;

            buf_index+=3;
            if(buf_index >= next_avc) continue;
        }

        hx = h->thread_context[context_count];

        ptr= ff_h264_decode_nal(hx, buf + buf_index, &dst_length, &consumed, next_avc - buf_index);
        if (ptr==NULL || dst_length < 0){
            return -1;
        }
        i= buf_index + consumed;
        if((s->workaround_bugs & FF_BUG_AUTODETECT) && i+3<next_avc &&
           buf[i]==0x00 && buf[i+1]==0x00 && buf[i+2]==0x01 && buf[i+3]==0xE0)
            s->workaround_bugs |= FF_BUG_TRUNCATED;

        if(!(s->workaround_bugs & FF_BUG_TRUNCATED)){
        while(dst_length > 0 && ptr[dst_length - 1] == 0)
            dst_length--;
        }
        bit_length= !dst_length ? 0 : (8*dst_length - ff_h264_decode_rbsp_trailing(h, ptr + dst_length - 1));

        if(s->avctx->debug&FF_DEBUG_STARTCODE){
            av_log(h->s.avctx, AV_LOG_DEBUG, "NAL %d/%d at %d/%d length %d pass %d\n", hx->nal_unit_type, hx->nal_ref_idc, buf_index, buf_size, dst_length, pass);
        }

        if (h->is_avc && (nalsize != consumed) && nalsize){
            av_log(h->s.avctx, AV_LOG_DEBUG, "AVC: Consumed only %d bytes instead of %d\n", consumed, nalsize);
        }

        buf_index += consumed;
        nal_index++;

        if(pass == 0) {
            // packets can sometimes contain multiple PPS/SPS
            // e.g. two PAFF field pictures in one packet, or a demuxer which splits NALs strangely
            // if so, when frame threading we can't start the next thread until we've read all of them
            switch (hx->nal_unit_type) {
                case NAL_SPS:
                case NAL_PPS:
                    nals_needed = nal_index;
                    break;
                case NAL_IDR_SLICE:
                case NAL_SLICE:
                    init_get_bits(&hx->s.gb, ptr, bit_length);
                    if (!get_ue_golomb(&hx->s.gb))
                        nals_needed = nal_index;
            }
            continue;
        }

        //FIXME do not discard SEI id
        if(avctx->skip_frame >= AVDISCARD_NONREF && h->nal_ref_idc  == 0)
            continue;

      again:
        err = 0;
        switch(hx->nal_unit_type){
        case NAL_IDR_SLICE:
            if (h->nal_unit_type != NAL_IDR_SLICE) {
                av_log(h->s.avctx, AV_LOG_ERROR, "Invalid mix of idr and non-idr slices\n");
                return -1;
            }
            idr(h); // FIXME ensure we don't lose some frames if there is reordering
        case NAL_SLICE:
            init_get_bits(&hx->s.gb, ptr, bit_length);
            hx->intra_gb_ptr=
            hx->inter_gb_ptr= &hx->s.gb;
            hx->s.data_partitioning = 0;

            if((err = decode_slice_header(hx, h)))
               break;

            if (   h->sei_recovery_frame_cnt >= 0
                && (   h->recovery_frame<0
                    || ((h->recovery_frame - h->frame_num) & ((1 << h->sps.log2_max_frame_num)-1)) > h->sei_recovery_frame_cnt)) {
                h->recovery_frame = (h->frame_num + h->sei_recovery_frame_cnt) %
                                    (1 << h->sps.log2_max_frame_num);
            }

            s->current_picture_ptr->f.key_frame |=
                    (hx->nal_unit_type == NAL_IDR_SLICE);

            if (h->recovery_frame == h->frame_num) {
                s->current_picture_ptr->sync |= 1;
                h->recovery_frame = -1;
            }

            h->sync |= !!s->current_picture_ptr->f.key_frame;
            h->sync |= 3*!!(s->flags2 & CODEC_FLAG2_SHOW_ALL);
            s->current_picture_ptr->sync |= h->sync;

            if (h->current_slice == 1) {
                if(!(s->flags2 & CODEC_FLAG2_CHUNKS)) {
                    decode_postinit(h, nal_index >= nals_needed);
                }

                if (s->avctx->hwaccel && s->avctx->hwaccel->start_frame(s->avctx, NULL, 0) < 0)
                    return -1;
                if(CONFIG_H264_VDPAU_DECODER && s->avctx->codec->capabilities&CODEC_CAP_HWACCEL_VDPAU)
                    ff_vdpau_h264_picture_start(s);
            }

            if(hx->redundant_pic_count==0
               && (avctx->skip_frame < AVDISCARD_NONREF || hx->nal_ref_idc)
               && (avctx->skip_frame < AVDISCARD_BIDIR  || hx->slice_type_nos!=AV_PICTURE_TYPE_B)
               && (avctx->skip_frame < AVDISCARD_NONKEY || hx->slice_type_nos==AV_PICTURE_TYPE_I)
               && avctx->skip_frame < AVDISCARD_ALL){
                if(avctx->hwaccel) {
                    if (avctx->hwaccel->decode_slice(avctx, &buf[buf_index - consumed], consumed) < 0)
                        return -1;
                }else
                if(CONFIG_H264_VDPAU_DECODER && s->avctx->codec->capabilities&CODEC_CAP_HWACCEL_VDPAU){
                    static const uint8_t start_code[] = {0x00, 0x00, 0x01};
                    ff_vdpau_add_data_chunk(s, start_code, sizeof(start_code));
                    ff_vdpau_add_data_chunk(s, &buf[buf_index - consumed], consumed );
                }else
                    context_count++;
            }
            break;
        case NAL_DPA:
            init_get_bits(&hx->s.gb, ptr, bit_length);
            hx->intra_gb_ptr=
            hx->inter_gb_ptr= NULL;

            if ((err = decode_slice_header(hx, h)) < 0)
                break;

            hx->s.data_partitioning = 1;

            break;
        case NAL_DPB:
            init_get_bits(&hx->intra_gb, ptr, bit_length);
            hx->intra_gb_ptr= &hx->intra_gb;
            break;
        case NAL_DPC:
            init_get_bits(&hx->inter_gb, ptr, bit_length);
            hx->inter_gb_ptr= &hx->inter_gb;

            if(hx->redundant_pic_count==0 && hx->intra_gb_ptr && hx->s.data_partitioning
               && s->context_initialized
               && (avctx->skip_frame < AVDISCARD_NONREF || hx->nal_ref_idc)
               && (avctx->skip_frame < AVDISCARD_BIDIR  || hx->slice_type_nos!=AV_PICTURE_TYPE_B)
               && (avctx->skip_frame < AVDISCARD_NONKEY || hx->slice_type_nos==AV_PICTURE_TYPE_I)
               && avctx->skip_frame < AVDISCARD_ALL)
                context_count++;
            break;
        case NAL_SEI:
            init_get_bits(&s->gb, ptr, bit_length);
            ff_h264_decode_sei(h);
            break;
        case NAL_SPS:
            init_get_bits(&s->gb, ptr, bit_length);
            if(ff_h264_decode_seq_parameter_set(h) < 0 && (h->is_avc ? (nalsize != consumed) && nalsize : 1)){
                av_log(h->s.avctx, AV_LOG_DEBUG, "SPS decoding failure, trying alternative mode\n");
                if(h->is_avc) av_assert0(next_avc - buf_index + consumed == nalsize);
                init_get_bits(&s->gb, &buf[buf_index + 1 - consumed], 8*(next_avc - buf_index + consumed));
                ff_h264_decode_seq_parameter_set(h);
            }

            if (s->flags& CODEC_FLAG_LOW_DELAY ||
                (h->sps.bitstream_restriction_flag && !h->sps.num_reorder_frames))
                s->low_delay=1;

            if(avctx->has_b_frames < 2)
                avctx->has_b_frames= !s->low_delay;
            break;
        case NAL_PPS:
            init_get_bits(&s->gb, ptr, bit_length);

            ff_h264_decode_picture_parameter_set(h, bit_length);

            break;
        case NAL_AUD:
        case NAL_END_SEQUENCE:
        case NAL_END_STREAM:
        case NAL_FILLER_DATA:
        case NAL_SPS_EXT:
        case NAL_AUXILIARY_SLICE:
            break;
        default:
            av_log(avctx, AV_LOG_DEBUG, "Unknown NAL code: %d (%d bits)\n", hx->nal_unit_type, bit_length);
        }

        if(context_count == h->max_contexts) {
            execute_decode_slices(h, context_count);
            context_count = 0;
        }

        if (err < 0)
            av_log(h->s.avctx, AV_LOG_ERROR, "decode_slice_header error\n");
        else if(err == 1) {
            /* Slice could not be decoded in parallel mode, copy down
             * NAL unit stuff to context 0 and restart. Note that
             * rbsp_buffer is not transferred, but since we no longer
             * run in parallel mode this should not be an issue. */
            h->nal_unit_type = hx->nal_unit_type;
            h->nal_ref_idc   = hx->nal_ref_idc;
            hx = h;
            goto again;
        }
    }
    }
    if(context_count)
        execute_decode_slices(h, context_count);
    return buf_index;
}

/**
 * Return the number of bytes consumed for building the current frame.
 */
static int get_consumed_bytes(MpegEncContext *s, int pos, int buf_size){
        if(pos==0) pos=1; //avoid infinite loops (i doubt that is needed but ...)
        if(pos+10>buf_size) pos=buf_size; // oops ;)

        return pos;
}

static int decode_frame(AVCodecContext *avctx,
                             void *data, int *data_size,
                             AVPacket *avpkt)
{
    const uint8_t *buf = avpkt->data;
    int buf_size = avpkt->size;
    H264Context *h = avctx->priv_data;
    MpegEncContext *s = &h->s;
    AVFrame *pict = data;
    int buf_index = 0;
    Picture *out;
    int i, out_idx;

    s->flags= avctx->flags;
    s->flags2= avctx->flags2;

   /* end of stream, output what is still in the buffers */
    if (buf_size == 0) {
 out:

        s->current_picture_ptr = NULL;

//FIXME factorize this with the output code below
        out = h->delayed_pic[0];
        out_idx = 0;
        for (i = 1; h->delayed_pic[i] && !h->delayed_pic[i]->f.key_frame && !h->delayed_pic[i]->mmco_reset; i++)
            if(h->delayed_pic[i]->poc < out->poc){
                out = h->delayed_pic[i];
                out_idx = i;
            }

        for(i=out_idx; h->delayed_pic[i]; i++)
            h->delayed_pic[i] = h->delayed_pic[i+1];

        if(out){
            *data_size = sizeof(AVFrame);
            *pict= *(AVFrame*)out;
        }

        return buf_index;
    }
    if(h->is_avc && buf_size >= 9 && buf[0]==1 && buf[2]==0 && (buf[4]&0xFC)==0xFC && (buf[5]&0x1F) && buf[8]==0x67){
        int cnt= buf[5]&0x1f;
        uint8_t *p= buf+6;
        while(cnt--){
            int nalsize= AV_RB16(p) + 2;
            if(nalsize > buf_size - (p-buf) || p[2]!=0x67)
                goto not_extra;
            p += nalsize;
        }
        cnt = *(p++);
        if(!cnt)
            goto not_extra;
        while(cnt--){
            int nalsize= AV_RB16(p) + 2;
            if(nalsize > buf_size - (p-buf) || p[2]!=0x68)
                goto not_extra;
            p += nalsize;
        }

        return ff_h264_decode_extradata(h, buf, buf_size);
    }
not_extra:

    buf_index=decode_nal_units(h, buf, buf_size);
    if(buf_index < 0)
        return -1;

    if (!s->current_picture_ptr && h->nal_unit_type == NAL_END_SEQUENCE) {
        av_assert0(buf_index <= buf_size);
        goto out;
    }

    if(!(s->flags2 & CODEC_FLAG2_CHUNKS) && !s->current_picture_ptr){
        if (avctx->skip_frame >= AVDISCARD_NONREF ||
            buf_size >= 4 && !memcmp("Q264", buf, 4))
            return buf_size;
        av_log(avctx, AV_LOG_ERROR, "no frame!\n");
        return -1;
    }

    if(!(s->flags2 & CODEC_FLAG2_CHUNKS) || (s->mb_y >= s->mb_height && s->mb_height)){

        if(s->flags2 & CODEC_FLAG2_CHUNKS) decode_postinit(h, 1);

        field_end(h, 0);

        *data_size = 0; /* Wait for second field. */
        if (h->next_output_pic && (h->next_output_pic->sync || h->sync>1)) {
                *data_size = sizeof(AVFrame);
                *pict = *(AVFrame*)h->next_output_pic;
        }
    }

    assert(pict->data[0] || !*data_size);
    ff_print_debug_info(s, pict);
//printf("out %d\n", (int)pict->data[0]);

    return get_consumed_bytes(s, buf_index, buf_size);
}
#if 0
static inline void fill_mb_avail(H264Context *h){
    MpegEncContext * const s = &h->s;
    const int mb_xy= s->mb_x + s->mb_y*s->mb_stride;

    if(s->mb_y){
        h->mb_avail[0]= s->mb_x                 && h->slice_table[mb_xy - s->mb_stride - 1] == h->slice_num;
        h->mb_avail[1]=                            h->slice_table[mb_xy - s->mb_stride    ] == h->slice_num;
        h->mb_avail[2]= s->mb_x+1 < s->mb_width && h->slice_table[mb_xy - s->mb_stride + 1] == h->slice_num;
    }else{
        h->mb_avail[0]=
        h->mb_avail[1]=
        h->mb_avail[2]= 0;
    }
    h->mb_avail[3]= s->mb_x && h->slice_table[mb_xy - 1] == h->slice_num;
    h->mb_avail[4]= 1; //FIXME move out
    h->mb_avail[5]= 0; //FIXME move out
}
#endif

#ifdef TEST
#undef printf
#undef random
#define COUNT 8000
#define SIZE (COUNT*40)
extern AVCodec ff_h264_decoder;
int main(void){
    int i;
    uint8_t temp[SIZE];
    PutBitContext pb;
    GetBitContext gb;
    DSPContext dsp;
    AVCodecContext avctx;

<<<<<<< HEAD
    avcodec_get_context_defaults3(&avctx, &ff_h264_decoder);

=======
    avctx.av_class = avcodec_get_class();
>>>>>>> badb195d
    dsputil_init(&dsp, &avctx);

    init_put_bits(&pb, temp, SIZE);
    printf("testing unsigned exp golomb\n");
    for(i=0; i<COUNT; i++){
        START_TIMER
        set_ue_golomb(&pb, i);
        STOP_TIMER("set_ue_golomb");
    }
    flush_put_bits(&pb);

    init_get_bits(&gb, temp, 8*SIZE);
    for(i=0; i<COUNT; i++){
        int j, s = show_bits(&gb, 24);

        {START_TIMER
        j= get_ue_golomb(&gb);
        if(j != i){
            printf("mismatch! at %d (%d should be %d) bits:%6X\n", i, j, i, s);
//            return -1;
        }
        STOP_TIMER("get_ue_golomb");}
    }


    init_put_bits(&pb, temp, SIZE);
    printf("testing signed exp golomb\n");
    for(i=0; i<COUNT; i++){
        START_TIMER
        set_se_golomb(&pb, i - COUNT/2);
        STOP_TIMER("set_se_golomb");
    }
    flush_put_bits(&pb);

    init_get_bits(&gb, temp, 8*SIZE);
    for(i=0; i<COUNT; i++){
        int j, s = show_bits(&gb, 24);

        {START_TIMER
        j= get_se_golomb(&gb);
        if(j != i - COUNT/2){
            printf("mismatch! at %d (%d should be %d) bits:%6X\n", i, j, i, s);
//            return -1;
        }
        STOP_TIMER("get_se_golomb");}
    }

    printf("Testing RBSP\n");


    return 0;
}
#endif /* TEST */


av_cold void ff_h264_free_context(H264Context *h)
{
    int i;

    free_tables(h, 1); //FIXME cleanup init stuff perhaps

    for(i = 0; i < MAX_SPS_COUNT; i++)
        av_freep(h->sps_buffers + i);

    for(i = 0; i < MAX_PPS_COUNT; i++)
        av_freep(h->pps_buffers + i);
}

av_cold int ff_h264_decode_end(AVCodecContext *avctx)
{
    H264Context *h = avctx->priv_data;
    MpegEncContext *s = &h->s;

    ff_h264_remove_all_refs(h);
    ff_h264_free_context(h);

    MPV_common_end(s);

//    memset(h, 0, sizeof(H264Context));

    return 0;
}

static const AVProfile profiles[] = {
    { FF_PROFILE_H264_BASELINE,             "Baseline"              },
    { FF_PROFILE_H264_CONSTRAINED_BASELINE, "Constrained Baseline"  },
    { FF_PROFILE_H264_MAIN,                 "Main"                  },
    { FF_PROFILE_H264_EXTENDED,             "Extended"              },
    { FF_PROFILE_H264_HIGH,                 "High"                  },
    { FF_PROFILE_H264_HIGH_10,              "High 10"               },
    { FF_PROFILE_H264_HIGH_10_INTRA,        "High 10 Intra"         },
    { FF_PROFILE_H264_HIGH_422,             "High 4:2:2"            },
    { FF_PROFILE_H264_HIGH_422_INTRA,       "High 4:2:2 Intra"      },
    { FF_PROFILE_H264_HIGH_444,             "High 4:4:4"            },
    { FF_PROFILE_H264_HIGH_444_PREDICTIVE,  "High 4:4:4 Predictive" },
    { FF_PROFILE_H264_HIGH_444_INTRA,       "High 4:4:4 Intra"      },
    { FF_PROFILE_H264_CAVLC_444,            "CAVLC 4:4:4"           },
    { FF_PROFILE_UNKNOWN },
};

static const AVOption h264_options[] = {
    {"is_avc", "is avc", offsetof(H264Context, is_avc), FF_OPT_TYPE_INT, {.dbl = 0}, 0, 1, 0},
    {"nal_length_size", "nal_length_size", offsetof(H264Context, nal_length_size), FF_OPT_TYPE_INT, {.dbl = 0}, 0, 4, 0},
    {NULL}
};

static const AVClass h264_class = {
    "H264 Decoder",
    av_default_item_name,
    h264_options,
    LIBAVUTIL_VERSION_INT,
};

static const AVClass h264_vdpau_class = {
    "H264 VDPAU Decoder",
    av_default_item_name,
    h264_options,
    LIBAVUTIL_VERSION_INT,
};

AVCodec ff_h264_decoder = {
    .name           = "h264",
    .type           = AVMEDIA_TYPE_VIDEO,
    .id             = CODEC_ID_H264,
    .priv_data_size = sizeof(H264Context),
    .init           = ff_h264_decode_init,
    .close          = ff_h264_decode_end,
    .decode         = decode_frame,
    .capabilities   = /*CODEC_CAP_DRAW_HORIZ_BAND |*/ CODEC_CAP_DR1 | CODEC_CAP_DELAY |
                      CODEC_CAP_SLICE_THREADS | CODEC_CAP_FRAME_THREADS,
    .flush= flush_dpb,
    .long_name = NULL_IF_CONFIG_SMALL("H.264 / AVC / MPEG-4 AVC / MPEG-4 part 10"),
    .init_thread_copy      = ONLY_IF_THREADS_ENABLED(decode_init_thread_copy),
    .update_thread_context = ONLY_IF_THREADS_ENABLED(decode_update_thread_context),
    .profiles = NULL_IF_CONFIG_SMALL(profiles),
    .priv_class     = &h264_class,
};

#if CONFIG_H264_VDPAU_DECODER
AVCodec ff_h264_vdpau_decoder = {
    .name           = "h264_vdpau",
    .type           = AVMEDIA_TYPE_VIDEO,
    .id             = CODEC_ID_H264,
    .priv_data_size = sizeof(H264Context),
    .init           = ff_h264_decode_init,
    .close          = ff_h264_decode_end,
    .decode         = decode_frame,
    .capabilities   = CODEC_CAP_DR1 | CODEC_CAP_DELAY | CODEC_CAP_HWACCEL_VDPAU,
    .flush= flush_dpb,
    .long_name = NULL_IF_CONFIG_SMALL("H.264 / AVC / MPEG-4 AVC / MPEG-4 part 10 (VDPAU acceleration)"),
    .pix_fmts = (const enum PixelFormat[]){PIX_FMT_VDPAU_H264, PIX_FMT_NONE},
    .profiles = NULL_IF_CONFIG_SMALL(profiles),
    .priv_class     = &h264_vdpau_class,
};
#endif<|MERGE_RESOLUTION|>--- conflicted
+++ resolved
@@ -4173,12 +4173,8 @@
     DSPContext dsp;
     AVCodecContext avctx;
 
-<<<<<<< HEAD
     avcodec_get_context_defaults3(&avctx, &ff_h264_decoder);
 
-=======
-    avctx.av_class = avcodec_get_class();
->>>>>>> badb195d
     dsputil_init(&dsp, &avctx);
 
     init_put_bits(&pb, temp, SIZE);
