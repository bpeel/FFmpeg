/*
 * LZO 1x decompression
 * copyright (c) 2006 Reimar Doeffinger
 *
 * This file is part of FFmpeg.
 *
 * FFmpeg is free software; you can redistribute it and/or
 * modify it under the terms of the GNU Lesser General Public
 * License as published by the Free Software Foundation; either
 * version 2.1 of the License, or (at your option) any later version.
 *
 * FFmpeg is distributed in the hope that it will be useful,
 * but WITHOUT ANY WARRANTY; without even the implied warranty of
 * MERCHANTABILITY or FITNESS FOR A PARTICULAR PURPOSE.  See the GNU
 * Lesser General Public License for more details.
 *
 * You should have received a copy of the GNU Lesser General Public
 * License along with FFmpeg; if not, write to the Free Software
 * Foundation, Inc., 51 Franklin Street, Fifth Floor, Boston, MA 02110-1301 USA
 */

#ifndef AVUTIL_LZO_H
#define AVUTIL_LZO_H

/**
 * @defgroup lavu_lzo LZO
 * @ingroup lavu_crypto
 *
 * @{
 */

#include <stdint.h>

/** @name Error flags returned by av_lzo1x_decode
 * @{ */
/// end of the input buffer reached before decoding finished
#define AV_LZO_INPUT_DEPLETED  1
/// decoded data did not fit into output buffer
#define AV_LZO_OUTPUT_FULL     2
/// a reference to previously decoded data was wrong
#define AV_LZO_INVALID_BACKPTR 4
/// a non-specific error in the compressed bitstream
#define AV_LZO_ERROR           8
/** @} */

#define AV_LZO_INPUT_PADDING   8
#define AV_LZO_OUTPUT_PADDING 12

/**
 * @brief Decodes LZO 1x compressed data.
 * @param out output buffer
 * @param outlen size of output buffer, number of bytes left are returned here
 * @param in input buffer
 * @param inlen size of input buffer, number of bytes left are returned here
 * @return 0 on success, otherwise a combination of the error flags above
 *
 * Make sure all buffers are appropriately padded, in must provide
 * AV_LZO_INPUT_PADDING, out must provide AV_LZO_OUTPUT_PADDING additional bytes.
 */
int av_lzo1x_decode(void *out, int *outlen, const void *in, int *inlen);

/**
 * @brief deliberately overlapping memcpy implementation
<<<<<<< HEAD
 * @param dst destination buffer; must be padded with 12 additional bytes
 * @param back how many bytes back we start (the initial size of the overlapping window), must be > 0
=======
 * @param dst destination buffer
 * @param back how many bytes back we start (the initial size of the overlapping window)
>>>>>>> d82f1885
 * @param cnt number of bytes to copy, must be >= 0
 *
 * cnt > back is valid, this will copy the bytes we just copied,
 * thus creating a repeating pattern with a period length of back.
 */
void av_memcpy_backptr(uint8_t *dst, int back, int cnt);

/**
 * @}
 */

#endif /* AVUTIL_LZO_H */<|MERGE_RESOLUTION|>--- conflicted
+++ resolved
@@ -61,13 +61,8 @@
 
 /**
  * @brief deliberately overlapping memcpy implementation
-<<<<<<< HEAD
- * @param dst destination buffer; must be padded with 12 additional bytes
+ * @param dst destination buffer
  * @param back how many bytes back we start (the initial size of the overlapping window), must be > 0
-=======
- * @param dst destination buffer
- * @param back how many bytes back we start (the initial size of the overlapping window)
->>>>>>> d82f1885
  * @param cnt number of bytes to copy, must be >= 0
  *
  * cnt > back is valid, this will copy the bytes we just copied,
