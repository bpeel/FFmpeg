--- conflicted
+++ resolved
@@ -82,45 +82,27 @@
 {
     BoxBlurContext *s = ctx->priv;
 
-<<<<<<< HEAD
-    if (!boxblur->luma_param.radius_expr) {
-=======
-    if (!s->luma_radius_expr) {
->>>>>>> 7f839595
+    if (!s->luma_param.radius_expr) {
         av_log(ctx, AV_LOG_ERROR, "Luma radius expression is not set.\n");
         return AVERROR(EINVAL);
     }
 
-<<<<<<< HEAD
     /* fill missing params */
-    if (!boxblur->chroma_param.radius_expr) {
-        boxblur->chroma_param.radius_expr = av_strdup(boxblur->luma_param.radius_expr);
-        if (!boxblur->chroma_param.radius_expr)
+    if (!s->chroma_param.radius_expr) {
+        s->chroma_param.radius_expr = av_strdup(s->luma_param.radius_expr);
+        if (!s->chroma_param.radius_expr)
             return AVERROR(ENOMEM);
     }
-    if (boxblur->chroma_param.power < 0)
-        boxblur->chroma_param.power = boxblur->luma_param.power;
-
-    if (!boxblur->alpha_param.radius_expr) {
-        boxblur->alpha_param.radius_expr = av_strdup(boxblur->luma_param.radius_expr);
-        if (!boxblur->alpha_param.radius_expr)
+    if (s->chroma_param.power < 0)
+        s->chroma_param.power = s->luma_param.power;
+
+    if (!s->alpha_param.radius_expr) {
+        s->alpha_param.radius_expr = av_strdup(s->luma_param.radius_expr);
+        if (!s->alpha_param.radius_expr)
             return AVERROR(ENOMEM);
-=======
-    if (!s->chroma_radius_expr) {
-        s->chroma_radius_expr = av_strdup(s->luma_radius_expr);
-        if (!s->chroma_radius_expr)
-            return AVERROR(ENOMEM);
-        s->chroma_param.power = s->luma_param.power;
-    }
-    if (!s->alpha_radius_expr) {
-        s->alpha_radius_expr = av_strdup(s->luma_radius_expr);
-        if (!s->alpha_radius_expr)
-            return AVERROR(ENOMEM);
+    }
+    if (s->alpha_param.power < 0)
         s->alpha_param.power = s->luma_param.power;
->>>>>>> 7f839595
-    }
-    if (boxblur->alpha_param.power < 0)
-        boxblur->alpha_param.power = boxblur->luma_param.power;
 
     return 0;
 }
@@ -159,17 +141,8 @@
     char *expr;
     int ret;
 
-<<<<<<< HEAD
-    if (!(boxblur->temp[0] = av_malloc(FFMAX(w, h))) ||
-        !(boxblur->temp[1] = av_malloc(FFMAX(w, h))))
-=======
-    av_freep(&s->temp[0]);
-    av_freep(&s->temp[1]);
-    if (!(s->temp[0] = av_malloc(FFMAX(w, h))))
-       return AVERROR(ENOMEM);
-    if (!(s->temp[1] = av_malloc(FFMAX(w, h)))) {
-        av_freep(&s->temp[0]);
->>>>>>> 7f839595
+    if (!(s->temp[0] = av_malloc(FFMAX(w, h))) ||
+        !(s->temp[1] = av_malloc(FFMAX(w, h))))
         return AVERROR(ENOMEM);
 
     s->hsub = desc->log2_chroma_w;
@@ -183,11 +156,7 @@
     var_values[VAR_VSUB]    = 1<<s->vsub;
 
 #define EVAL_RADIUS_EXPR(comp)                                          \
-<<<<<<< HEAD
-    expr = boxblur->comp##_param.radius_expr;                           \
-=======
-    expr = s->comp##_radius_expr;                                       \
->>>>>>> 7f839595
+    expr = s->comp##_param.radius_expr;                                 \
     ret = av_expr_parse_and_eval(&res, expr, var_names, var_values,     \
                                  NULL, NULL, NULL, NULL, NULL, 0, ctx); \
     s->comp##_param.radius = res;                                       \
@@ -333,11 +302,7 @@
     AVFilterLink *outlink = inlink->dst->outputs[0];
     AVFrame *out;
     int plane;
-<<<<<<< HEAD
-    int cw = FF_CEIL_RSHIFT(inlink->w, boxblur->hsub), ch = FF_CEIL_RSHIFT(in->height, boxblur->vsub);
-=======
-    int cw = inlink->w >> s->hsub, ch = in->height >> s->vsub;
->>>>>>> 7f839595
+    int cw = FF_CEIL_RSHIFT(inlink->w, s->hsub), ch = FF_CEIL_RSHIFT(in->height, s->vsub);
     int w[4] = { inlink->w, cw, cw, inlink->w };
     int h[4] = { in->height, ch, ch, in->height };
 
