/*
 * This file is part of Libav.
 *
 * Libav is free software; you can redistribute it and/or
 * modify it under the terms of the GNU Lesser General Public
 * License as published by the Free Software Foundation; either
 * version 2.1 of the License, or (at your option) any later version.
 *
 * Libav is distributed in the hope that it will be useful,
 * but WITHOUT ANY WARRANTY; without even the implied warranty of
 * MERCHANTABILITY or FITNESS FOR A PARTICULAR PURPOSE.  See the GNU
 * Lesser General Public License for more details.
 *
 * You should have received a copy of the GNU Lesser General Public
 * License along with Libav; if not, write to the Free Software
 * Foundation, Inc., 51 Franklin Street, Fifth Floor, Boston, MA 02110-1301 USA
 */

/**
 * @file
 * Channel split filter
 *
 * Split an audio stream into per-channel streams.
 */

#include "libavutil/audioconvert.h"
#include "libavutil/internal.h"
#include "libavutil/opt.h"

#include "audio.h"
#include "avfilter.h"
#include "formats.h"
#include "internal.h"

typedef struct ChannelSplitContext {
    const AVClass *class;

    uint64_t channel_layout;
    char    *channel_layout_str;
} ChannelSplitContext;

#define OFFSET(x) offsetof(ChannelSplitContext, x)
#define A AV_OPT_FLAG_AUDIO_PARAM
#define F AV_OPT_FLAG_FILTERING_PARAM
static const AVOption channelsplit_options[] = {
    { "channel_layout", "Input channel layout.", OFFSET(channel_layout_str), AV_OPT_TYPE_STRING, { .str = "stereo" }, .flags = A|F },
    { NULL },
};

AVFILTER_DEFINE_CLASS(channelsplit);

static int init(AVFilterContext *ctx, const char *arg)
{
    ChannelSplitContext *s = ctx->priv;
    int nb_channels;
    int ret = 0, i;

    s->class = &channelsplit_class;
    av_opt_set_defaults(s);
    if ((ret = av_set_options_string(s, arg, "=", ":")) < 0)
        return ret;
    if (!(s->channel_layout = av_get_channel_layout(s->channel_layout_str))) {
        av_log(ctx, AV_LOG_ERROR, "Error parsing channel layout '%s'.\n",
               s->channel_layout_str);
        ret = AVERROR(EINVAL);
        goto fail;
    }

    nb_channels = av_get_channel_layout_nb_channels(s->channel_layout);
    for (i = 0; i < nb_channels; i++) {
        uint64_t channel = av_channel_layout_extract_channel(s->channel_layout, i);
        AVFilterPad pad  = { 0 };

        pad.type = AVMEDIA_TYPE_AUDIO;
        pad.name = av_get_channel_name(channel);

        ff_insert_outpad(ctx, i, &pad);
    }

fail:
    av_opt_free(s);
    return ret;
}

static int query_formats(AVFilterContext *ctx)
{
    ChannelSplitContext *s = ctx->priv;
    AVFilterChannelLayouts *in_layouts = NULL;
    int i;

    ff_set_common_formats    (ctx, ff_planar_sample_fmts());
    ff_set_common_samplerates(ctx, ff_all_samplerates());

    ff_add_channel_layout(&in_layouts, s->channel_layout);
    ff_channel_layouts_ref(in_layouts, &ctx->inputs[0]->out_channel_layouts);

    for (i = 0; i < ctx->nb_outputs; i++) {
        AVFilterChannelLayouts *out_layouts = NULL;
        uint64_t channel = av_channel_layout_extract_channel(s->channel_layout, i);

        ff_add_channel_layout(&out_layouts, channel);
        ff_channel_layouts_ref(out_layouts, &ctx->outputs[i]->in_channel_layouts);
    }

    return 0;
}

static int filter_samples(AVFilterLink *inlink, AVFilterBufferRef *buf)
{
    AVFilterContext *ctx = inlink->dst;
    int i, ret = 0;

    for (i = 0; i < ctx->nb_outputs; i++) {
        AVFilterBufferRef *buf_out = avfilter_ref_buffer(buf, ~AV_PERM_WRITE);

        if (!buf_out) {
            ret = AVERROR(ENOMEM);
            break;
        }

        buf_out->data[0] = buf_out->extended_data[0] = buf_out->extended_data[i];
        buf_out->audio->channel_layout =
            av_channel_layout_extract_channel(buf->audio->channel_layout, i);

        ret = ff_filter_samples(ctx->outputs[i], buf_out);
        if (ret < 0)
            break;
    }
    avfilter_unref_buffer(buf);
    return ret;
}

AVFilter avfilter_af_channelsplit = {
    .name           = "channelsplit",
    .description    = NULL_IF_CONFIG_SMALL("Split audio into per-channel streams"),
    .priv_size      = sizeof(ChannelSplitContext),

    .init           = init,
    .query_formats  = query_formats,

    .inputs  = (const AVFilterPad[]){{ .name           = "default",
                                       .type           = AVMEDIA_TYPE_AUDIO,
                                       .filter_samples = filter_samples, },
                                     { NULL }},
<<<<<<< HEAD
    .outputs = (const AVFilterPad[]){{ NULL }},
    .priv_class = &channelsplit_class,
=======
    .outputs = NULL,
>>>>>>> 23aae62c
};<|MERGE_RESOLUTION|>--- conflicted
+++ resolved
@@ -142,10 +142,6 @@
                                        .type           = AVMEDIA_TYPE_AUDIO,
                                        .filter_samples = filter_samples, },
                                      { NULL }},
-<<<<<<< HEAD
-    .outputs = (const AVFilterPad[]){{ NULL }},
+    .outputs = NULL,
     .priv_class = &channelsplit_class,
-=======
-    .outputs = NULL,
->>>>>>> 23aae62c
 };